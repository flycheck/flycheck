The following syntax checkers are included in Flycheck, listed in the
order of their appearance in the default value of
@code{flycheck-checkers}:

@itemize
@iflyc bash
<<<<<<< HEAD
@iflyc c/c++-clang
=======
@iflyc c/c++-cppcheck
>>>>>>> dc6fc4e6
@iflyc coffee-coffeelint
@iflyc css-csslint
@iflyc elixir
@iflyc emacs-lisp
@iflyc emacs-lisp-checkdoc
@iflyc erlang
@iflyc go-gofmt
@iflyc go-build
@iflyc go-test
@iflyc haml
@iflyc haskell-hdevtools
@iflyc haskell-ghc
@iflyc haskell-hlint
@iflyc html-tidy
@iflyc javascript-jshint
@iflyc json-jsonlint
@iflyc less
@iflyc lua
@iflyc perl
@iflyc php
@iflyc php-phpcs
@iflyc puppet-parser
@iflyc puppet-lint
@iflyc python-flake8
@iflyc python-pylint
@iflyc rst
@iflyc ruby-rubocop
@iflyc ruby
@iflyc ruby-jruby
@iflyc rust
@iflyc sass
@iflyc scala
@iflyc scss
@iflyc sh-dash
@iflyc sh-bash
@iflyc tex-chktex
@iflyc tex-lacheck
@iflyc xml-xmlstarlet
@iflyc zsh
@end itemize

Use @kbd{M-x flycheck-describe-checker} in this buffer to get help for
the syntax checker under point.

@c Local Variables:
@c mode: texinfo
@c TeX-master: "flycheck"
@c End:<|MERGE_RESOLUTION|>--- conflicted
+++ resolved
@@ -4,11 +4,8 @@
 
 @itemize
 @iflyc bash
-<<<<<<< HEAD
 @iflyc c/c++-clang
-=======
 @iflyc c/c++-cppcheck
->>>>>>> dc6fc4e6
 @iflyc coffee-coffeelint
 @iflyc css-csslint
 @iflyc elixir
