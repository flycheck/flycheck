This appendix provides a comprehensive changelog of all releases:

@menu
* master        :: unreleased
* 0.13          :: Jun 28, 2013
* 0.12          :: May 18, 2013
* 0.11          :: May 01, 2013
* 0.10          :: Apr 21, 2013
* 0.9           :: Apr 13, 2013
* 0.8           :: Apr 09, 2013
* 0.7.1         :: Feb 23, 2013
* 0.7           :: Feb 14, 2013
* 0.6.1         :: Jan 30, 2013
* 0.6           :: Jan 29, 2013
* 0.5           :: Dec 28, 2012
* 0.4           :: Nov 21, 2012
* 0.3           :: Oct 20, 2012
* 0.2           :: Oct 15, 2012
* 0.1           :: Oct 11, 2012
@end menu

@macro ghissue{number, text}
@gh{lunaryorn/flycheck/issues/\number\, \text\}
@end macro

@node 0.1, 0.2, , Changes
@comment  node-name,  next,  previous,  up
@unnumberedsec 0.1 (Oct 11, 2012)

Initial release as flymake-checkers

@itemize @bullet
@item
New syntax checkers

@itemize @bullet
@item
TeX/LaTeX
@item
Shell scripts
@item
Python
@item
Ruby
@item
Coffeescript
@item
Emacs Lisp
@end itemize

@end itemize


@node 0.2, 0.3, 0.1, Changes
@comment  node-name,  next,  previous,  up
@unnumberedsec 0.2 (Oct 15, 2012)

@itemize @bullet
@item
New syntax checkers

@itemize @bullet
@item
PHP
@end itemize

@item
API changes

@itemize @bullet
@item
@ghissue{2, Simplify syntax checker declarations}
@end itemize

@end itemize

@node 0.3, 0.4, 0.2, Changes
@comment  node-name,  next,  previous,  up
@unnumberedsec 0.3 (Oct 20, 2012)

@itemize @bullet
@item
@ghissue{4, Replace @code{flymake-mode} with a custom syntax checking
minor mode}
@end itemize

@node 0.4, 0.5, 0.3, Changes
@comment  node-name,  next,  previous,  up
@unnumberedsec 0.4 (Nov 21, 2012)

@itemize @bullet
@item
@ghissue{5, Rename the project to Flycheck}
@item
New syntax checkers

@itemize @bullet
@item
@ghissue{9, HAML}
@item
@ghissue{9, CSS}
@item
@ghissue{9, Javascript with @command{jsl}}
@item
@ghissue{16, Javascript with @command{jshint}}
@item
@ghissue{12, JSON}
@item
LaTeX with @command{lacheck}
@end itemize

@item
Bug fixes
@itemize @bullet
@item
@ghissue{10, Fix type error when checking compressed Emacs Lisp}
@end itemize

@end itemize

@node 0.5, 0.6, 0.4, Changes
@comment  node-name,  next,  previous,  up
@unnumberedsec 0.5 (Dec 28, 2012)

@itemize @bullet
@item
New syntax checkers:

@itemize
@item
@ghissue{15, SASS}
@item
@ghissue{21, Perl}
@item
XML
@item
@ghissue{30, Lua}
@end itemize

@item
New features:

@itemize @bullet
@item
@ghissue{25, Support manual buffer-local selection of syntax checker}
@item
@ghissue{28, Add customizable error indicators}
@item
@ghissue{27, Echo error messages at point without 3rd-party libraries
like flymake-cursor}
@end itemize

@item
Improvements:

@itemize @bullet
@item
@ghissue{24, Remember the last automatically selected syntax checker}
@end itemize

@item
Bug fixes:

@itemize @bullet
@item
@ghissue{19, Fix syntax checking of buffers without backing files}
@end itemize

@item
API changes:

@itemize @bullet
@item
@ghissue{15, Replace underlying Flymake API with a custom syntax
checking implementation}
@end itemize

@end itemize

@node 0.6, 0.6.1, 0.5, Changes
@comment  node-name,  next,  previous,  up
@unnumberedsec 0.6 (Jan 29, 2013)

@itemize @bullet
@item
New syntax checkers:

@itemize @bullet
@item
@ghissue{53, Emacs Lisp with @code{checkdoc-current-buffer}}
@item
@ghissue{72, PHP with PHP CodeSniffer}
@end itemize

@item
Removed syntax checkers:

@itemize
@item
Javascript with @command{jsl}
@end itemize

@item
New features:

@itemize @bullet
@item
@ghissue{26, Error navigation with @code{next-error} and
@code{previous-error}}
@item
@ghissue{33, Fringe icons instead of error indicators}
@item
@ghissue{59, Menu entry for Flycheck}
@item
@ghissue{35, Customizable error highlighting@comma{} taking the column
number into account}
@item
Configuration files for syntax checkers
@item
Add configuration file support to the syntax checkers
@code{coffee-coffeelint}, @code{html-tidy}, @code{javascript-jshint},
@code{pyton-flake8} and @code{tex-chktex}
@item
@ghissue{58, Allow to compile a buffer with a syntax checker for testing
purposes}
@item
@ghissue{31, Use multiple syntax checkers during a syntax check}
@item
@ghissue{52, Add dedicated help for syntax checkers}
@end itemize

@item
Improvements:

@itemize @bullet
@item
@ghissue{55, Match error patterns in order of declaration}
@end itemize

@item
Bug fixes:

@itemize @bullet
@item
@ghissue{24, Inherit highlighting faces from built-in faces}
@item
@ghissue{36, Correct error patterns of the HTML syntax checker}
@item
@ghissue{42, Detect syntax errors in the @code{python-flake8} syntax
checker}
@item
Fix various regressions after introducing unit tests
@item
@ghissue{45, Inhibit syntax checking during package installation}
@item
@ghissue{54, Disable syntax checking in Tramp buffers}
@item
@ghissue{65, Preserve whitespace in error messages}
@end itemize

@item
API changes:
@itemize
@item
@ghissue{41, Replace syntax checker variables with syntax checker
declarations}
@item
@ghissue{38, Support parsing errors with arbitrary functions instead of
error patterns}
@item
@ghissue{38, Add an error parser for Checkstyle-like XML output}
@end itemize

@end itemize

@node 0.6.1, 0.7, 0.6, Changes
@comment  node-name,  next,  previous,  up
@unnumberedsec 0.6.1 (Jan 30, 2013)

@itemize @bullet
@item
Fix package dependencies
@end itemize

@node 0.7, 0.7.1, 0.6.1, Changes
@comment  node-name,  next,  previous,  up
@unnumberedsec 0.7 (Feb 14, 2013)

@itemize @bullet
@item
New features:

@itemize @bullet
@item
Navigate to source of syntax checker declarations from syntax checker
help
@item
@ghissue{60, Add online Info manual}
@end itemize

@item
Improvements:

@itemize @bullet
@item
Use pipes instead of TTYs to read output from syntax checkers
@item
@ghissue{80, Defer syntax checks for invisible buffers}
@item
@ghissue{62, Immediately display error messages after error navigation}
@end itemize

@item
Bug fixes:

@itemize @bullet
@item
Never select deleted buffers
@item
Do not let the debugger interfere with necessary cleanup actions
@item
@ghissue{78, Do not attempt to parse empty XML trees}
@item
@ghissue{81, Fix infinite recursion on Windows}
@end itemize

@end itemize

@node 0.7.1, 0.8, 0.7, Changes
@comment  node-name,  next,  previous,  up
@unnumberedsec 0.7.1 (Feb 23, 2013)

@itemize @bullet
@item
Bug fixes:

@itemize @bullet
@item
@ghissue{87, Do not signal errors from @code{flycheck-mode}}
@item
Correctly fall back to @env{HOME} when searching configuration files
@item
Correctly ascend to parent directory when searching configuration files
@end itemize

@item
API changes:

@itemize @bullet
@item
Rename @code{config} cell to @code{config-file}
@item
Allow to pass the result of @code{config-file} cells as single argument
@item
@ghissue{86, Add support for evaluating Lisp forms in syntax checker
commands}
@end itemize

@end itemize

@node 0.8, 0.9, 0.7.1, Changes
@comment  node-name,  next,  previous,  up
@unnumberedsec 0.8 (Apr 9, 2013)

@itemize @bullet
@item
New syntax checkers:

@itemize @bullet
@item
@ghissue{91, Go using @command{gofmt}}
@item
@ghissue{101, Rust using @command{rustc}}
@end itemize

@item
New features:

@itemize @bullet
@item
@ghissue{29, Add a global Flycheck mode}.  @code{(global-flycheck-mode)}
is now the recommended way to enable Flycheck
@item
@ghissue{72, Add support for syntax checker options}
@item
Add option for the coding standard used by the @code{php-phpcs} syntax
checker
@item
Add options for the maximum McCabe complexity and the maximum line
length to @code{python-flake8}
@end itemize

@item
Improvements:

@itemize @bullet
@item
Support McCabe warnings in @code{python-flake8}
@item
Support warnings from @command{flake8} 2
@item
@ghissue{94, Show long error messages in a popup buffer}
@item
@ghissue{96, Show all error messages at point}
@item
@ghissue{98, Add support for naming warings from @command{flake8} 2}
@item
Flycheck mode is not longer enabled for buffers whose names start with a
space
@item
@ghissue{100, Improve highlighting to reduce screen flickering}
@end itemize

@end itemize

@node 0.9, 0.10, 0.8, Changes
@comment  node-name,  next,  previous,  up
@unnumberedsec 0.9 (Apr 13, 2013)

@itemize @bullet
@item
New syntax checkers:

@itemize @bullet
@item
@ghissue{103, SCSS using @command{scss}}
@item
RST (ReStructuredText) using Docutils
@item
@ghissue{107, Go using @command{go build} and @command{go test}}
@end itemize

@item
Improvements:

@itemize @bullet
@item
Quit the error message window when navigating away from error locations
@end itemize

@end itemize

@node 0.10, 0.11, 0.9, Changes
@comment  node-name,  next,  previous,  up
@unnumberedsec 0.10 (Apr 21, 2013)

@itemize @bullet
@item
Flycheck uses @ref{Top, , cl-lib, cl} now.  This library is built-in as
of GNU Emacs 24.3.  For earlier releases of GNU Emacs 24 an additional
compatibility library will be installed from GNU ELPA.

@item
New syntax checkers:

@itemize @bullet
@item
@ghissue{112, POSIX Shell script using @command{bash}}
@item
@ghissue{113, Ruby using @command{rubocop}}
@item
@ghissue{108, Elixir}
@item
@ghissue{122, Erlang}
@end itemize

@item
Removed syntax checkers:

@itemize @bullet
@item
@ghissue{115, Python using Pyflakes}.  Use the superior Flake8 syntax
checker
@end itemize

@item
New features:

@itemize @bullet
@item
Add @code{flycheck-copy-messages-as-kill}, mapped to @kbd{C-c ! C-w}, to
copy all error messages under point into kill ring
@item
Add @code{flycheck-google-messages}, mapped to @kbd{C-c ! /}, to google
for error messages under point.  Needs the
@uref{https://github.com/Bruce-Connor/emacs-google-this, Google This}
library
@item
Syntax checkers can redirect output to a temporary directory now using
the @code{temporary-directory} argument symbol
@end itemize

@item
Improvements:

@itemize @bullet
@item
Call option filters for @code{nil} values, too
@item
@ghissue{112, Improve error parsing in Bash syntax checker}
@item
Error navigation does not cross restrictions in narrowed buffers anymore
@item
@ghissue{99, Try to preserve the non-directory part of the buffer's file
name when substituting the @code{source} symbol}
@end itemize

@item
Bug fixes:

@itemize @bullet
@item
Fix error highlighting and navigation in narrowed buffers
@item
@ghissue{118, Use a hopefully more reliable way to parse output of PHP
CodeSniffer}
@end itemize

@end itemize

@node 0.11, 0.12, 0.10, Changes
@comment  node-name,  next,  previous,  up
@unnumberedsec 0.11 (May 01, 2013)

@itemize @bullet
@item
New syntax checkers:

@itemize @bullet
@item
@ghissue{124, Scala}
@end itemize

@item
New features:

@itemize @bullet
@item
Customizable error indication with control of the fringe side, via
@code{flycheck-indication-mode}
@item
@ghissue{128, Customizable automatic syntax checking@comma{} via
@code{flycheck-check-syntax-automatically}}
@item
@ghissue{133, Customizable configuration file search@comma{} via
@code{flycheck-locate-config-file-functions}}
@item
Find configuration files in @uref{https://github.com/bbatsov/projectile,
Projectile} projects
@item
Add @code{flycheck-before-syntax-check-hook} and
@code{flycheck-syntax-check-failed-hook}
@end itemize

@item
Improvements:

@itemize @bullet
@item
@ghissue{123, The @code{ruby} syntax checker now differentiates warnings
from errors}
@item
Faces are now in a separate customization group
@end itemize

@item
Bug fixes:

@itemize
@item
Add missing customization group for syntax checker options
@end itemize

@end itemize

@node 0.12, 0.13, 0.11, Changes
@comment  node-name,  next,  previous,  up
@unnumberedsec 0.12 (May 18, 2013)

@itemize @bullet
@item
New syntax checkers:

@itemize @bullet
@item
@ghissue{136, Ruby using @command{jruby}}
@item
@ghissue{138, Puppet}
@end itemize

@item
New features:

@itemize @bullet
@item
Highlight error expressions by default, with the new @code{sexps}
highlighting mode
@item
@ghissue{140, Automatically check syntax some time after the last change
in the buffer}
@item
Add @code{flycheck-version} to determine the installed Flycheck version
@item
Add @code{flycheck-list-errors}, mapped to @kbd{C-c ! l}, to list all
errors in a separate buffer
@end itemize

@item
Improvements:

@itemize @bullet
@item
Defer syntax checks while a buffer is reverted, to avoid race conditions
@end itemize

@item
Bug fixes:

@itemize @bullet
@item
@ghissue{136, Correctly parse syntax errors from JRuby}
@end itemize

@end itemize

@node 0.13, master, 0.12, Changes
@comment  node-name,  next,  previous,  up
@unnumberedsec 0.13 (Jun 28, 2013)

@itemize @bullet
@item
@b{Breaking changes}:

@itemize @bullet
@item
Obsolete @code{flycheck-warning-face} and @code{flycheck-error-face} in
favor @code{flycheck-warning} and @code{flycheck-error} respectively
@item
Obsolete @code{:predicate} forms in favor of @code{:predicate} functions
@end itemize

@item
New features:

@itemize @bullet
@item
Make fringe indicator faces customizable independently with
@code{flycheck-fringe-error} and @code{flycheck-fringe-warning}
@item
Improve the default faces by using underlines instead of foreground
colors, if possible
@item
@ghissue{141, Customizable error processing with
@code{flycheck-process-error-functions}}
@item
@ghissue{144, Make the delay before starting a syntax check customizable
via @code{flycheck-idle-change-delay}}
@item
@ghissue{156, Make display of errors under point customizable via
@code{flycheck-display-errors-function}}
@end itemize

@item
Improvements

@itemize @bullet
@item
Always highlight errors on top of warnings now
@item
@ghissue{141, Do not trigger syntax checks in the middle of commands}
@item
Add the current directory to load path in the @code{emacs-lisp} syntax
checker
@item
Do not longer use the @code{emacs-lisp-checkdoc} syntax checker in
Scratch buffers
@item
@ghissue{149, Do not flush temporary files onto disk}
@item
Syntax checkers may have error patterns and error parser now
@item
Predicate forms are now wrapped into functions and compiled into
functions during byte compilation
@item
Copy each message separately in @code{flycheck-copy-messages-as-kill}
@end itemize

@item
Bug fixes:

@itemize @bullet
@item
Fix error when searching for a configuration file outside a Projectile
project
@item
Do not start a syntax check before the @code{flycheck-mode-hook} was run
@item
Do not start automatic syntax checks if Flycheck Mode is disabled
@item
@ghissue{143, Defer the initial syntax check until after the current
interactive command}
@item
Correctly clean up information about running processes
@item
@ghissue{150, Fix compatibility with Emacs 24.2 and earlier}
@item
Fix version information on Emacs trunk builds
@end itemize

@end itemize
@node master, , 0.13, Changes
@comment  node-name,  next,  previous,  up
@unnumberedsec master (unreleased)

@itemize @bullet
@item
New syntax checkers:

@itemize @bullet
@item
<<<<<<< HEAD
@ghissue{160, LESS}
=======
@ghissue{162, Haskell}
>>>>>>> f09406e2
@end itemize

@item
Improvements:

@itemize @bullet
@item
@ghissue{157, Support} @uref{http://web-mode.org/, Web Mode} in
@code{html-tidy} syntax checker
@item
@ghissue{159, Support Rubocop 0.9 and drop support for older Rubocop
releases}
@end itemize

@end itemize

@c Local Variables:
@c mode: texinfo
@c TeX-master: "flycheck"
@c End:<|MERGE_RESOLUTION|>--- conflicted
+++ resolved
@@ -718,11 +718,9 @@
 
 @itemize @bullet
 @item
-<<<<<<< HEAD
 @ghissue{160, LESS}
-=======
+@item
 @ghissue{162, Haskell}
->>>>>>> f09406e2
 @end itemize
 
 @item
