--- conflicted
+++ resolved
@@ -577,11 +577,12 @@
 
 @itemize @bullet
 @item
-<<<<<<< HEAD
 New syntax checkers:
 
 @itemize @bullet
 @item
+@ghissue{136, Ruby using @command{jruby}}
+@item
 @ghissue{138, Puppet}
 @end itemize
 
@@ -591,12 +592,6 @@
 @itemize @bullet
 @item
 Defer syntax checks while a buffer is reverted, to avoid race conditions
-=======
-New syntax checkers
-
-@itemize @bullet
-@item
-@ghissue{136, Ruby using @command{jruby}}
 @end itemize
 
 @item
@@ -605,7 +600,6 @@
 @itemize @bullet
 @item
 @ghissue{136, Correctly parse syntax errors from JRuby}
->>>>>>> fbacc592
 @end itemize
 
 @end itemize
