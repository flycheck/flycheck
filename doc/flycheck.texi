\input texinfo
@setfilename flycheck.info
@settitle The Flycheck manual
@documentencoding UTF-8
@documentlanguage en

@c Macros

@c A Github link shortcut
@macro gh{url, text}
@uref{https://github.com/\url\, \text\}
@end macro

@macro flyc{checker}
@code{\checker\}
@end macro

@macro iflyc{checker}
@item @flyc{\checker\}
@end macro

@syncodeindex vr cp
@syncodeindex fn cp
@syncodeindex tp cp

@ifhtml
@html
<div id="frontmatter">

<p class="text-center lead">
Modern on-the-fly syntax checking for GNU Emacs 24
<small>(aka “Flymake done right”)</small>
</p>

<p class="text-center">
<small>Copyright © 2013 Sebastian Wiesner</small>
</p>

<p class="text-center">
<small>Flycheck is distributed under the
terms of the <a href="http://www.gnu.org/licenses/gpl-3.0.en.html"
target="_blank">GNU GPL 3 or any later version</a>.</small>
</p>

<p class="text-center">
<small>This manual is distributed under the terms of the <a
href="http://www.gnu.org/licenses/fdl-1.3.en.html" target="_blank">GNU
FDL 1.3 or any later version</a>, with no Invariant Sections, no
Front-Cover Texts, and no Back-Cover Texts.</small>
<p>

<p class="text-center">
<a class="btn btn-info btn-large" href="Introduction.html#Introduction">
Introduction
</a>
<a class="btn btn-primary btn-large"
   href="https://github.com/flycheck/flycheck"
   target="_blank">
Github
</a>
</p>
@end html

@center @image{screenshot,,,Flycheck in action}

@html
</div>
@end html

@end ifhtml

@copying
This manual is for Flycheck, the on-the-fly syntax checker for GNU Emacs.

Copyright @copyright{} 2013 Sebastian Wiesner

@quotation
  Permission is granted to copy, distribute and/or modify this document
  under the terms of the GNU Free Documentation License, Version 1.3 or
  any later version published by the Free Software Foundation; with no
  Invariant Sections, no Front-Cover Texts, and no Back-Cover Texts.  A
  copy of the license is included in the section entitled ``GNU Free
  Documentation License''.
@end quotation
@end copying

@dircategory Emacs
@direntry
* Flycheck: (flycheck). On the fly syntax checking (aka ``flymake done right'')
@end direntry

@titlepage
@end titlepage

@contents

@node Top, Introduction, (dir), (dir)
@top Flycheck manual

@insertcopying

@menu
* Introduction::                Introduce Flycheck, aka ``flymake done right''
* Usage::                       How to use Flycheck for on-the-fly syntax checking
* Extending::                   How to extend Flycheck with new syntax checkers
* API::                         An overview about the Flycheck API
* Contribution::                How to contribute to Flycheck development
* Changes::                     Changes to Flycheck
* Credits::                     Developers and contributors to Flycheck
* GNU Free Documentation License::  The license of this documentation
* Syntax checkers::             Available syntax checkers
* Definition Index::            An index of all types, functions and variables
@end menu

@node Introduction, Usage, Top, Top
@comment  node-name,  next,  previous,  up
@chapter Introduction

Flycheck (aka ``Flymake done right'') is a modern on-the-fly syntax
checking extension for GNU Emacs 24 with

@itemize @bullet
@item
ready-to-use syntax checkers for a bunch of languages,
@item
easy customization,
@item
a comprehensive manual,
@item
a dead simple, declarative API to create new syntax checkers,
@item
major-mode based selection of syntax checkers,
@item
multiple syntax checkers per buffer,
@item
optional error list popup,
@item
a ``doesn't get in your way'' guarantee,
@item
and a clean, concise and understandable implementation with decent test
coverage.
@end itemize

@ifhtml
@noindent
And this is how it looks in action, using the awesome
@uref{https://github.com/bbatsov/solarized-Emacs, solarized-light} color
theme and the great
@uref{http://www.marksimonson.com/fonts/view/anonymous-pro, Anonymous
Pro} font:
@center @image{screenshot,,,Flycheck in action}
@end ifhtml

@menu
* Features::                    What Flycheck can do for you
* Installation::                How to install Flycheck in your GNU Emacs 24
* Activation::                  How to activate Flycheck for on-the-fly syntax
                                 checking
@end menu

@node Features, Installation, Introduction, Introduction
@comment  node-name,  next,  previous,  up
@section Features

@itemize @bullet
@item
Automatic on-the-fly syntax checking while editing
@item
Fully automatic selection of the syntax checker
@item
Optional manual selection of a syntax checker with
@code{flycheck-select-checker} at @kbd{C-c ! s}
@item
Built-in syntax checkers for:

@itemize @bullet
@item
C/C++ (using @command{clang} and @command{cppcheck})
@item
CoffeeScript (using @command{coffee} and @command{coffeelint})
@item
CSS (using @command{csslint}))
@item
D (using @command{dmd})
@item
Elixir (using @command{elixirc})
@item
Emacs Lisp (using the byte compiler and CheckDoc)
@item
Erlang (using @command{erlc})
@item
Go (using @command{gofmt}, @command{go build} and @command{go test})
@item
Haml
@item
Haskell (using @command{ghc}, @command{hdevtools} and @command{hlint})
@item
HTML (using @command{tidy})
@item
Javascript (using @command{jshint} and @command{gjslint})
@item
JSON (using @command{jsonlint})
@item
LESS (using @command{lessc})
@item
Lua
@item
Perl
@item
PHP (using @command{php}, @command{phpmd} and @command{phpcs})
@item
Puppet (using @command{puppet parser} and @command{puppet-lint})
@item
Python (using @command{flake8}, @command{pylint}, or @command{pyflakes})
@item
Ruby (using @command{rubocop}, @command{ruby} or @command{jruby})
@item
Rust (using @command{rustc})
@item
RST (ReStructuredText, using Docutils)
@item
Sass
@item
Scala
@item
SCSS
@item
Shell scripts (using Bash, Dash, or Zsh depending on the type of shell
script)
@item
Slim
@item
TeX/LaTeX (using @command{chktex} or @command{lacheck})
@item
XML (using @command{xmlstarlet} or @command{xmllint})
@item
YAML (using @command{ruby})
@end itemize


@item
Nice error indication and highlighting
@item
Easy customization
@item
Syntax checker configuration with project-specific configuration files
and options
@item
Error navigation with @code{next-error} and @code{previous-error}
@item
Error list with @code{flycheck-list-errors} at @kbd{C-c ! l}
@item
Easy declarative API to define new syntax checkers
@item
Error parsers for structured markup formats (e.g. Checkdoc XML)
@end itemize

@subsection 3rd party extensions

The following extensions provide additional cool features for Flycheck:

@itemize @bullet
@item
@uref{https://github.com/flycheck/flycheck-cask} makes Flycheck use Cask
packages in @uref{https://github.com/cask/cask, Cask} projects.

@item
@uref{https://github.com/flycheck/flycheck-color-mode-line,
flycheck-color-mode-line.el} colors the mode line according to the
Flycheck status.

@item
@uref{https://github.com/flycheck/flycheck-d-unittest,
flycheck-d-unittests} adds a Flycheck checker to run unit tests for D
programs on the fly.

@end itemize

@node Installation, Activation, Features, Introduction
@comment  node-name,  next,  previous,  up
@section Installation

Install the ELPA package from @uref{http://melpa.milkbox.net, MELPA} or
@uref{http://marmalade-repo.org/, Marmalade} using @kbd{M-x
package-install RET flycheck}.  The former is the @emph{recommended}
repository.

Neither of these repositories is included in GNU Emacs by default.  You
need to enable these repositories explicitly.  For instance, to add the
MELPA repository, add the following code to @file{init.el}:

@lisp
(require 'package)
(add-to-list 'package-archives
             '("melpa" . "http://melpa.milkbox.net/packages/") t)
(package-initialize)
@end lisp

If you use @uref{https://github.com/cask/cask, Cask}, add the
following to your @file{Cask} file:

@lisp
(source gnu)
(source melpa)

(depends-on "flycheck")
@end lisp

Flycheck supports GNU Emacs 24.2 and newer on Linux, OS X and any other
decent flavor of Unix.  It should work with GNU Emacs 24.1, too, but it
is not tested against this version of Emacs.

Flycheck does not support Windows, but tries to be compatible with it.
You may try to use Flycheck on Windows.  It should mostly work, but
expect problems and issues.  Pull requests which improve Windows
compatibility are welcome.

Flycheck also does not support GNU Emacs 23 and other flavors of Emacs
(e.g. XEmacs, Aquamacs, etc.).  Don't try, it will @emph{not} work.

Most checkers depend on external tools to perform the actual syntax
checking.  Use @code{flycheck-describe-checker} to get help about a
syntax checker and its dependencies.

@node Activation,  , Installation, Introduction
@comment  node-name,  next,  previous,  up
@section Activation

Once installed, enable Flycheck mode with @kbd{M-x flycheck-mode}.  To
automatically enable Flycheck in all buffers, in which it can be used,
add the following to your @file{init.el} file:

@lisp
(add-hook 'after-init-hook #'global-flycheck-mode)
@end lisp

Flycheck will not check syntax in buffers for remote or encrypted
files.  The former is potentially slow, and the latter might leak
confidential data to temporary directories.

@node Usage, Extending, Introduction, Top
@comment  node-name,  next,  previous,  up
@chapter Usage

This chapter explains the usage of Flycheck.

@menu
* Syntax checking::             How syntax is checked
* Selection::                   How syntax checkers are selected
* Configuration::               How to configure individual syntax checkers
* Reporting::                   How syntax warnings and errors are reported
* Navigation::                  How to navigate syntax warnings and errors
* Mode line::                   How status information is displayed in the mode
                                 line
@end menu

@node Syntax checking, Selection, Usage, Usage
@comment  node-name,  next,  previous,  up
@section Syntax checking

By default, @code{flycheck-mode} checks syntax automatically when

@itemize
@item
the mode is enabled,
@item
the file is saved,
@item
or if new lines are inserted.
@end itemize

@noindent
However, you can customize automatic syntax checking with
@code{flycheck-check-syntax-automatically}:

@defopt flycheck-check-syntax-automatically
When Flycheck should check syntax automatically.

This variable is list of events that may trigger syntax checks.  The
following events are known:

@table @code
@item mode-enabled
Check syntax immediately if @code{flycheck-mode} is enabled.
@item save
Check syntax immediately after the buffer was saved.
@item new-line
Check syntax immediately after a new line was inserted into the buffer.
@item idle-change
Check syntax a short time after the last change to the buffer.
@end table

An syntax check is only conducted for events that are contained in this
list.  For instance, the following setting will cause Flycheck to
@emph{only} check if the mode is enabled or the buffer was saved, but
@emph{never} after changes to the buffer contents:

@lisp
(setq flycheck-check-syntax-automatically '(mode-enabled save))
@end lisp

If the list is empty syntax is never checked automatically.  In this
case, use @code{flycheck-buffer} to check syntax manually.
@end defopt

@defopt flycheck-idle-change-delay
How many seconds to wait before starting a syntax check.

After the buffer was changed, Flycheck waits as many seconds as the
value of this variable before starting a syntax check.  If the buffer is
changed during this time, Flycheck starts to wait again.

This variable has no effekt, if @code{idle-change} is not contained in
@code{flycheck-check-syntax-automatically}.
@end defopt

@noindent
Regardless of automatic syntax checking you can also check the buffer
manually:

@table @kbd
@item C-c ! c
@itemx M-x flycheck-buffer
@findex flycheck-buffer
Start a syntax check in the current buffer.
@end table

Each syntax check is comprised of the following steps:

@enumerate
@item
Run hooks in @code{flycheck-before-syntax-check-hook}.
@item
Clear error information from previous syntax checks.
@item
Select a suitable syntax checker.  @xref{Selection}, for more
information on how syntax checkers are selected.
@item
Copy the contents of the buffer to be checked to a temporary file.
@item
Execute the syntax checker.
@item
Parse the output of the tool, and report all errors and warnings.
@xref{Reporting}, for more information.
@item
If the buffer can be checked with another syntax checker, continue from
step 4, but with the next syntax checker.  This is called ``chaining''
of syntax checkers.
@item
Run hooks in @code{flycheck-after-syntax-check-hook}.
@end enumerate

@defopt flycheck-after-syntax-check-hook
Functions to run after each syntax check.

This hook is run after a syntax check was finished.

At this point, @b{all} chained checkers were run, and all errors were
parsed, highlighted and reported.  @xref{Reporting}, for more
information about error reporting.  The variable
@code{flycheck-current-errors} contains all errors from all syntax
checkers run during the syntax check, so you can use the various error
analysis functions.

Note that this hook does @b{not} run after each individual syntax
checker in the syntax checker chain, but only after the @b{last
checker}.

This variable is a normal hook. @xref{Hooks, , ,elisp}.
@end defopt

@defopt flycheck-before-syntax-check-hook
Functions to run before each syntax check.

This hook is run right before a syntax check starts.

Error information from the previous syntax check is @b{not} cleared
before this hook runs.

Note that this hook does not @b{run} before each individual syntax
checker in the syntax checker chain, but only before the @b{first
checker}.

This variable is a normal hook. @xref{Hooks, , ,elisp}.
@end defopt

There is also a hook run whenever a syntax check fails:

@defopt flycheck-syntax-check-failed-hook
Functions to run if a syntax check failed.

This hook is run whenever an error occurs during Flycheck's
internal processing.  No information about the error is given to
this hook.

You should use this hook to conduct additional cleanup actions
when Flycheck failed.

This variable is a normal hook. @xref{Hooks, , ,elisp}.
@end defopt


@node Selection, Configuration, Syntax checking, Usage
@comment  node-name,  next,  previous,  up
@section Syntax checker selection

By default Flycheck automatically selects a suitable syntax checker from
@code{flycheck-checkers}:

@defopt flycheck-checkers
A list of all syntax checkers to use as candidates for automatic checker
selection.

The first suitable syntax checker from this list is used to check a
buffer.  A syntax checker is suitable, if

@itemize @bullet
@item
it may be used for the current major mode,
@item
its predicate matches,
@item
and if the syntax checking tool exists.
@end itemize

A syntax checker contained in this list is said to be @dfn{registered}.

@xref{Syntax checkers}, for a list of available checkers.
@end defopt

If no suitable syntax checker is found the syntax check is
@emph{silently} omitted.  @emph{No} error is signaled, and only a
specific indicator informs about the omitted syntax check.  @xref{Mode
line}.

You can manually select a specific syntax checker for the current
buffer, too:

@table @kbd
@item C-c ! s
@itemx M-x flycheck-select-checker
@findex flycheck-select-checker
Select a syntax checker for the current buffer.

With prefix arg, deselect the current syntax checker if any, and
re-enable automatic selection.

Any defined syntax checker can be selected with this command, regardless
of the contents of @code{flycheck-checkers}.
@end table

By default, the prompt uses IDO for completion and matching, but you can
change the completion system in use:

@defopt flycheck-completion-system
The completion system to use.

@table @code
@item ido
Use IDO. This is default, but @code{grizzl} is the recommended system.

@item grizzl
Use @uref{https://github.com/d11wtq/grizzl, Grizzl}.  This is the
recommended system, but you need to install Grizzl separately.

@item nil
Use the standard unfancy @code{completing-read}.  This is @b{not}
recommended.
@end table
@end defopt

@noindent
@code{flycheck-select-checker} sets @code{flycheck-checker}:

@defvar flycheck-checker
Syntax checker to use for the current buffer.

The variable is buffer local, and safe as file local variable for
registered checkers.

If unset, automatically select a suitable syntax checker.

If set, only use this syntax checker.  Automatic selection is
@emph{disabled}.  If the syntax checker is unusable, signal an error.
@end defvar

@noindent
You may directly set this variable, e.g. via file local variables.  For
instance, you can use the following file local variable within a Python
source file to always check this file with @command{pylint}:

@example
# Local Variables:
# flycheck-checker: python-pylint
# End:
@end example

@noindent
@xref{Specifying File Variables, , ,emacs}, for more information about
file variables.

Each syntax checker provides documentation with information about the
executable the syntax checker uses, in which buffers it will be used for
syntax checks, and whether it can be configured.  @xref{Configuration},
for more information about syntax checker configuration.

@table @kbd
@item C-c ! ?
@itemx M-x flycheck-describe-checker
@findex flycheck-describe-checker
Show the documentation of a syntax checker.
@end table

@node Configuration, Reporting, Selection, Usage
@comment  node-name,  next,  previous,  up
@section Syntax checker configuration

@subsection Syntax checker options

Some syntax checkers can be configured via options.  The following
options are provided by Flycheck (use @kbd{C-h v} or @kbd{M-x
describe-variable} on the variable name for detailed help):

@defopt flycheck-clang-definitions
Additional preprocessor definitions for @code{c/c++-clang}.
@end defopt

@defopt flycheck-clang-include-path
Include search path for @code{c/c++-clang}.
@end defopt

@defopt flycheck-clang-includes
Additional include files for @code{c/c++-clang}.
@end defopt

@defopt flycheck-clang-language-standard
The language standard for @code{c/c++-clang}.
@end defopt

@defopt flycheck-clang-no-rtti
Whether to disable RTTI in @code{c/c++-clang}.
@end defopt

@defopt flycheck-clang-standard-library
The standard library to use for @code{c/c++-clang}.
@end defopt

@defopt flycheck-clang-warnings
Additional warnings to enable in @code{c/c++-clang}.
@end defopt

@defopt flycheck-cppcheck-checks
Additional checks to use in @code{c/c++-cppcheck}.
@end defopt

@defopt flycheck-emacs-lisp-initialize-packages
Whether to initialize packages (see @code{package-initialize}) before
invoking the byte compiler in the @code{emacs-lisp} syntax checker.

When @code{nil}, never initialize packages.  When @code{auto},
initialize packages only when checking files from the user's Emacs
configuration in @code{user-emacs-directory}.  For any other non-nil
value, always initialize packages.
@end defopt

@defopt flycheck-emacs-lisp-load-path
The @code{load-path} to use while checking with @code{emacs-lisp}.

The directory of the file being checked is always added to
@code{load-path}, regardless of the value of this variable.

Note that changing this variable can lead to wrong results of the
syntax check, e.g. if an unexpected version of a required library
is used.
@end defopt

@defopt flycheck-emacs-lisp-package-user-dir
The package directory for the @code{emacs-lisp} syntax checker.
@end defopt

@defopt flycheck-flake8-maximum-complexity
The maximum McCabe complexity the @code{python-flake8} syntax checker
allows without reporting a warning.
@end defopt

@defopt flycheck-flake8-maximum-line-length
The maximum length of a line in characters the @code{python-flake8}
syntax checker allows without reporting an error.
@end defopt

@defopt flycheck-phpcs-standard
The coding standard the syntax checker @code{php-phpcs} shall use.
@end defopt

@defopt flycheck-phpmd-rulesets
The rule sets for PHP Mess Detector @code{php-phpmd} shall use
@end defopt

@subsection Syntax checker configuration files

Some syntax checkers also read configuration files denoted by associated
@dfn{configuration file variables}.  The following configuration files
are provided by Flycheck:

@defopt flycheck-chktexrc
The configuration file for the @code{tex-chktex} syntax checker.
@end defopt

@defopt flycheck-coffeelintrc
The configuration file for the @code{coffee-coffeelint} syntax checker.
@end defopt

@defopt flycheck-flake8rc
The configuration file for the @code{python-flake8} syntax checker.
@end defopt

@defopt flycheck-gjslintrc
The configuration file for the @code{javascript-gjslint} syntax checker.
@end defopt

@defopt flycheck-jshintrc
The configuration file for the @code{javascript-jshint} syntax checker.
@end defopt

@defopt flycheck-pylintrc
The configuration file for the @code{python-pylint} syntax checker.
@end defopt

@defopt flycheck-rubocoprc
The configuration file for the @code{ruby-rubocop} syntax checker.
@end defopt

@defopt flycheck-tidyrc
The configuration file for the @code{html-tidy} syntax checker.
@end defopt

The value of these variables is either a string or nil.  In the former
case, locate the configuration file using the functions in
@code{flycheck-locate-config-file-functions}:

@defopt flycheck-locate-config-file-functions
Functions to locate syntax checker configuration files.

Each function in this hook must accept two arguments: The value of the
configuration file variable, and the syntax checker symbol.  It must
return either a string with an absolute path to the configuration file,
or nil, if it cannot locate the configuration file.

The functions in this hook are called in order of appearance, until a
function returns non-nil.  The configuration file returned by that
function is then given to the syntax checker if it exists.
@end defopt

With the default value of this variable, configuration files are located
by the following algorithm:

@enumerate
@item
If the configuration file variable contains a path a directory
separator, expand the path against the buffer's default directory and
use the resulting path as configuration file.
@item
If @uref{https://github.com/bbatsov/projectile, Projectile} is available
and the current buffer is part of a project project, search the
configuration file in the root directory of the project.
@item
If the buffer has a file name, search the buffer's directory and any
ancestors thereof for the configuration file.
@item
Eventually attempt to locate the configuration file in the user's home
directory.
@end enumerate

If any of these steps succeeds, the subsequent steps are not executed.

If the configuration file is found, pass it to the syntax checker upon
invocation.

If the configuration file is not found, or if the value of the variable
is nil, invoke the syntax checker without a configuration file.

Customize these variables using @kbd{M-x customize-group RET
flycheck-config-files}.  Use @code{flycheck-describe-checker} to find
out whether a syntax checker has a configuration file.

You may also use these variables as file-local variables.  For instance,
the following checks the Javascript file always with @file{.jshintrc}
from the parent directory:

@example
// Local variables:
// flycheck-jshintrc: "../.jshintrc"
// End:
@end example

@node Reporting, Navigation, Configuration, Usage
@comment  node-name,  next,  previous,  up
@section Error reporting

Errors and warnings from a syntax checker are

@itemize @bullet
@item
reported in the mode line or in a popup buffer, depending on the length
of the error messages,
@item
indicated according to @code{flycheck-indication-mode},
@item
and highlighted in the buffer with @code{flycheck-error} and
@code{flycheck-warning} faces respectively, according to
@code{flycheck-highlighting-mode}
@end itemize

@defvr {Face} flycheck-error
@defvrx {Face} flycheck-warning
The faces to use to highlight errors and warnings respectively.

Note that the default faces provided by GNU Emacs are ill-suited to
highlight errors because these are relatively pale and do not specify a
background color or underline.  Hence highlights are easily overlook and
even @b{invisible} for white space.

For best error highlighting customize these faces, or choose a color
theme that has reasonable Flycheck faces, for instance the excellent
@url{https://github.com/bbatsov/solarized-emacs,Solarized theme}.
@end defvr

@defopt flycheck-highlighting-mode
This variable determines how to highlight errors:

@table @code
@item columns
Highlights the error column.  If the error does not have a column,
highlight the whole line.

@item symbols
Highlights the symbol at the error column, if there is any, otherwise
behave like @code{columns}.  This is the default.

@item sexps
Highlights the expression at the error column, if there is any,
otherwise behave like @code{columns}.  Note that this mode can be
@b{very} slow in some major modes.

@item lines
Highlights the whole line of the error.

@item nil
Do not highlight errors at all.  However, errors will still be reported
in the mode line and in error message popups, and indicated according to
@code{flycheck-indication-mode}.
@end table
@end defopt

@defvr {Face} flycheck-fringe-error
@defvrx {Face} flycheck-fringe-warning
The faces of fringe indicators for errors and warnings respectively.
@end defvr

@defopt flycheck-indication-mode
This variable determines how to indicate errors:

If set to @code{left-fringe} or @code{right-fringe}, indicate errors and
warnings in the left and right fringe respectively.

If set to @code{nil}, do not indicate errors.  Errors will still be
reported in the mode line and in error message popups, and highlighted
according to @code{flycheck-highlighting-mode}.
@end defopt

You can also completely customize error processing by hooking into
Flycheck:

@defopt flycheck-process-error-functions
Functions to process errors.

Each function in this hook must accept a single argument:  The Flycheck
error to process.  @xref{Error API}, for more information about Flycheck
error objects.

The functions in this hook are called in order of appearance, until a
function returns non-nil.  Thus, a function in this hook may return nil,
to allow for further processing of the error, or t, to indicate that the
error was fully processed and inhibit any further processing.
@end defopt

You can also show a list with all errors in the current buffer:

@table @kbd
@item C-c ! l
@itemx M-x flycheck-list-errors
@findex flycheck-list-errors
List all errors in the current buffer in a separate buffer.

The error list automatically refreshes after a syntax check, and follows
the current buffer, that is, if you switch to another buffer, the error
list is updated to show the errors of the new buffer.
@end table

If you hover a highlighted error with the mouse, a tooltip with the
top-most error message will be shown.

Flycheck also displays errors under point after a short delay:

@defopt flycheck-display-errors-delay
Delay in seconds before displaying errors at point.

Use floating point numbers to express fractions of seconds.
@end defopt

The error is displayed via @code{flycheck-display-errors-function}:

@defopt flycheck-display-errors-function
A function to display errors under point.

If set to a function, call the function with a list of all errors to
show.  If set to nil, to not display errors at all.

The default function is @code{flycheck-display-error-messages}.
@end defopt

The following display functions are available:
@table @code
@item flycheck-display-error-messages
@findex flycheck-display-error-messages
Show error messages separated by empty lines in the echo area.  If the
error messages are too long for the echo area, show the error messages
in a popup buffer instead.

See @code{display-message-or-buffer} for details on when popup buffers
are used.

@item flycheck-display-errors-in-list
@findex flycheck-display-errors-in-list
Show errors in the error list from @code{flycheck-list-errors} or
@kbd{C-c ! l}.

Note that this function does @b{not} actually show the error list
itself, but only adds the errors at point to it.  You need to open the
error list manually with @kbd{C-c ! l} first.
@end table

You can also work with the error messages at point, and copy them into
the kill ring or search them on Google:

@table @kbd
@item C-c ! C-w
@itemx M-x flycheck-copy-messages-as-kill
@findex flycheck-copy-messages-as-kill
Copy all Flycheck error messages at the current point into kill ring.

@item C-c ! /
@itemx M-x flycheck-google-messages
@findex flycheck-google-messages
Google for all Flycheck error messages at the current point.

If there are more than @code{flycheck-google-max-messages} errors at
point, signal an error, to avoid spamming your browser with Google tabs.

Requires the @uref{https://github.com/Bruce-Connor/emacs-google-this,
Google This} library which is available on
@uref{http://melpa.milkbox.net/, MELPA}.

@item C-c ! C
@itemx M-x flycheck-clear
@findex flycheck-clear
Clear all Flycheck errors and warnings in the current buffer.
@end table

@node Navigation, Mode line, Reporting, Usage
@comment  node-name,  next,  previous,  up
@section Error navigation

Flycheck integrates into standard error navigation commands of Emacs.
If @b{no} compilation buffer (including those from @kbd{M-x compile},
@kbd{M-x grep}, @kbd{M-x occur}, etc.) is visible, @kbd{M-g n}
(@code{next-error}) and @kbd{M-g p} (@code{previous-error}) will
navigate between Flycheck warnings and errors in the current buffer.
@xref{Compilation Mode, , ,emacs}, for more information about these
commands.

You can disable this integration by setting
@code{flycheck-next-error-navigation} to nil:

@defopt flycheck-standard-error-navigation
If non-nil, enable navigation of Flycheck errors with the standard
@code{next-error} and friends.

Otherwise, do not integrate in standard error navigation, and let these
functions only navigate compilation mode errors.

Changes to this variable only take effect when enabling
@code{flycheck-mode}.
@end defopt

Visible compilation buffers take precedence over Flycheck navigation.
If such a buffer is visible, @kbd{M-g n} and @kbd{M-g p} will ignore
Flycheck errors and warnings, and navigate errors (or generally results)
reported by the compilation buffer instead.

To address this issue, Flycheck provides independent error navigation
commands:

@table @kbd
@item C-c ! n
@itemx M-x flycheck-next-error
@findex flycheck-next-error
Jump to the next Flycheck error.

With prefix argument, jump forwards by as many errors as specified by
the prefix argument, e.g. @kbd{M-3 C-c ! n} will move to the 3rd error
from the current point.

@item C-c ! p
@itemx M-x flycheck-previous-error
@findex flycheck-previous-error
Jump to the previous Flycheck error.

With prefix argument, jump backwards by as many errors as specified by
the prefix argument, e.g. @kbd{M-3 C-c ! p} will move to the 3rd
previous error from the current point.

@item M-x flycheck-first-error
Jump to the first Flycheck error.

With prefix argument, jump forwards to by as many errors as specified by
the prefix argument, e.g. @kbd{M-3 M-x flycheck-first-error} moves to
the 3rd error from the beginning of the buffer.

@end table

These functions are not affected by the value of
@code{flycheck-standard-error-navigation}.

@node Mode line,  , Navigation, Usage
@comment  node-name,  next,  previous,  up
@section Mode line

Flycheck indicates its state in the mode line:

@table @samp
@item FlyC
There are no errors in the current buffer.
@item FlyC*
A syntax check is being performed currently.
@item FlyC:3/4
There are three errors and four warnings in the current buffer.
@item FlyC-
Automatic syntax checker selection did not find a suitable syntax
checker.  @xref{Selection}, for more information.
@item FlyC!
The syntax check failed.  Inspect the @code{*Messages*} buffer for
details.
@item FlyC?
The syntax check had a dubious result.  The definition of the syntax
checker may be flawed.  Inspect the @code{*Messages*} buffer for
details.  This indicator should never be displayed for built-in syntax
checkers.  If it is, please report this issue to the Flycheck
developers.  @xref{Reporting issues}.
@end table

@node Extending, API, Usage, Top
@comment  node-name,  next,  previous,  up
@chapter Extending

This chapter explains how to add new syntax checkers to Flycheck, and
provides examples for common use cases.

If you define a new syntax checker, @emph{please} contribute it to
Flycheck to make it available to other users, too.  @xref{Contributing
syntax checkers}, for more information.

@menu
* Definition::                  How to define syntax checkers
* Error levels::                Built-in error levels and how to define new
* Error parsers::               Built-in error parsers
* Option filters::              Built-in option filters
* Examples::                    Examples on how to define syntax checkers
@end menu

@node Definition, Error levels, Extending, Extending
@comment  node-name,  next,  previous,  up
@section Definition of syntax checkers

You define new syntax checkers with @code{flycheck-define-checker}:

@defmac flycheck-define-checker symbol docstring &rest properties
Define @var{symbol} as new syntax checker with @var{docstring} and
@var{properties}.

@var{docstring} provides documentation for the syntax checker.  Use
@kbd{C-c ! ?} or @kbd{M-x flycheck-describe-checker} to view the
documentation of a syntax checker.

The following @var{properties} constitute a syntax checker:

@table @code
@item :command (@var{command} @var{arg} ...)
An unquoted list describing the syntax checker command to execute.

@var{command} is checked for existence with @code{executable-find}
before executing a syntax checker.

In @var{command} and @var{arg}, the following special symbols and sexps
are substituted before executing the syntax checker:

@table @code
@item source
This symbol is substituted with the file to check.  This file is a
temporary file with the contents of the buffer to check, created in the
system's temporary directory.

If the buffer to check has a file name, the non-directory component of
the name of the temporary file will be the same as in the buffer's file
name, to support languages which enforce specific rules on the file name
(e.g. the file must be named after the containing feature, class, etc.).

If the buffer to check has no file name, the name of the temporary file
is random.

This symbol is the @b{preferred} way to pass the input file to your
syntax checker.

@item source-inplace
This symbol is substituted with the file to check.  This file is a
temporary file with the contents of the buffer to check, created @b{in
the same directory} as the buffer's file.  The name of the file is
random.

If the buffer has no file name, this symbol is equivalent to
@code{source}.

This symbol should be used if and only if the syntax check @b{needs
other files} from the source directory (e.g. include files in C, or
Python modules).

@item source-original
This symbol is substituted with @code{buffer-file-name}, or an empty
string, if the buffer has no file name.

This symbol is provided to @b{additionally} pass the real name of the
file to check to a syntax checker.

It should @b{never} be used as primary input to the syntax checker,
unless both @code{source} and @code{source-original} are absolutely not
applicable.  In this case, be sure to add a predicate to your syntax
checker that inhibits the syntax check, if the buffer has no file name,
or was modified, for otherwise the syntax check will fail or return
out-dated errors:

@lisp
:predicate (lambda () (and (buffer-file-name)
                           (not (buffer-modified-p)))
@end lisp

@item temporary-directory
This symbol is substituted with the path of an existing temporary
directory, which is unique on each execution of the syntax checker.

Use this symbol if you need to move files created by a syntax checker
out of the way.

See the declaration of the @code{elixir} syntax checker for an
application of this symbol.

@item temporary-file-name
This symbol is substituted with a unique temporary file name.  The file
itself is not created.

Use this symbol if you need to move files created by a syntax checker
out of the way.

See the declaration of the @code{go-build} syntax checker for an
application of this symbol.

@item (config-file @var{option} @var{variable})
This cell is substituted with a configuration file for the syntax
checker.  @var{option} is a string containing the option that specifies
a configuration file to the syntax checker tool.

@var{variable} is a symbol referring to a variable from which to obtain
the name or path of the configuration file.  @xref{Configuration}, for
more information about syntax checker configuration.  Define this
variable with @code{flycheck-def-config-file-var}.

If the configuration file is found, the cell is substituted with the
@var{option} and the absolute path to the configuration file as string.
Otherwise the cell is simply dropped from the arguments of the syntax
checker.

If @var{option} ends with a @code{=} character, @var{option} and the
absolute path to the configuration file are concatenated and given as a
single argument to the syntax checker.  Otherwise, @var{option} and the
configuration file path are given as two separate arguments.

@item (option @var{option} @var{variable} [@var{filters}])
This cell is substituted with the value of @var{variable}.  @var{option}
is a string containing the option for with to specify the value.
@var{filter} is an optional function to be applied to the value of
@var{variable} before substitution.  @xref{Option filters}, for a list
of built-in option filters.

@var{variable} is a symbol referring to a variable whose value to use.
@xref{Configuration}, for more information about syntax checker
configuration.  Define this variable with
@code{flycheck-def-option-var}.

If @var{variable} is not @var{nil} after applying @var{filter}, the cell
is substituted with the @var{option} and the value of @var{variable}
after applying @var{filter}.  Otherwise the cell is simply dropped from
the arguments of the syntax checker.

An @var{option} ending with a @code{=} character is treated like in a
@code{config-file} cell.

@item (option-list @var{option} @var{variable} [@var{prepend-fn} [@var{filter}]])
This cell is similar to @code{option}, but for option lists.

The value of @var{variable} must be a list, and @var{option} is
prepended to each non-nil item in the list, using the function
@var{prepend-fn}.  @var{prepend-fn} is called with @var{option} as first
and each item in the list as second argument.  It should return the
result of prepending @var{option} to the item, either as list or as
string.  If omitted, it defaults to @code{list}, so by default,
@var{option} will be prepended as a separate argument.

@var{filter} is an optional function to be applied to each item in the
list before substitution.  Items for which the filter returns nil are
dropped.  @xref{Option filters}, for a list of built-in option filters.

@item (option-flag @var{option} @var{variable})
This cell is substituted with @var{option}, if the value of
@var{variable} is non-nil.  Otherwise it is simply dropped from the
argument list.

@item (eval @var{form})
This cell is substituted with a result of evaluating @var{form}.
@var{form} must either return a string or a list of strings, or
@code{nil} to indicate that nothing should be substituted for
@var{cell}.  In case of other return values an error is signaled.
@emph{No} further substitutions are performed, neither in @var{form}
before it is evaluated, nor in the result of evaluating FORM.
@end table

Note that substitution is @b{not} recursive.  No symbols or cells are
substituted within the body of cells!

This property is @b{mandatory}.

@item :error-patterns ((@var{level} @var{sexp}) ...)
An unquoted list of one or more error patterns to parse the output of
the syntax checker @code{:command}.

@var{level} is a Flycheck error level, and denotes the severity of
errors matched by the pattern.  This mainly affects the visual
representation of matched errors in buffers.

Flycheck provides the built-in error levels @code{error} and
@code{warning}.  You can define your own error levels with
@code{flycheck-define-error-level}.

The @var{level} is followed by one or more @code{rx} @var{sexp}
elements.  See the docstring of the function @code{rx} for more
information.  In addition to the standard forms of @code{rx}, Flycheck
supports the following additional forms to make specific parts of the
error output available to Flycheck:

@table @code
@item line
Matches the line number the error refers to, as a sequence of one or
more digits.

@item column
Matches a column number the error refers to, as a sequence of one or
more digits.

@item (file-name @var{sexp} ...)
Matches the file name the error refers to.  @var{sexp} matches the name
of the file.  If no @var{sexp} is given, use a default body of
@code{(minimal-match (one-or-more not-newline))}, which is equivalent to
@code{".+?"}.

@item (message @var{sexp} ...)
Matches the error message to be shown to the user.  @var{sexp} matches
the text of the message.  If no @var{sexp} is given, use a default body
of @code{(one-or-more not-newline)}, which is equivalent to @code{".+"}.
@end table

Each of these items is optional, however error messages without a
@code{line} will be ignored and are not shown in the buffer.

The patterns are applied in the order of declaration to the whole output
of the syntax checker.  Output already matched by a pattern will not be
matched by subsequent patterns.  In other words, the first pattern wins.

@item :error-parser @var{function}
@itemx :error-parser (lambda (ouptut checker buffer) @var{body} ...)
A function to parse the output of the syntax checker, either as unquoted
function symbol or @code{lambda} form.

The function must accept three arguments @var{output}, @var{checker} and
@var{buffer}, where @var{output} is the output of the syntax checker as
string, @var{checker} the syntax checker that was used, and
@code{buffer} a buffer object representing the checker buffer.

The function must return a list of @code{flycheck-error} objects parsed
from @var{output}.  @xref{Error API}, for information about
@code{flycheck-error}.  @xref{Error parsers}, for a list of built-in
error parsers.

If this property is given, it takes precedence over
@code{:error-patterns}.  To use an error parser together with patterns,
you must manually call @code{flycheck-parse-output-with-patterns} in
your error parser to apply the error patterns.  You can then manipulate
the @code{flycheck-error} objects returned by this function.

@item :modes @var{mode}
@itemx :modes (@var{mode}...)
An unquoted major mode symbol or an unquoted list thereof.

If given, this syntax checker is only used, if the major mode of the
buffer to check is equal (as in @code{eq}) to any given @var{mode}.

@item :predicate @var{function}
@itemx :error-parser (lambda () @var{body} ...)
A function to determines whether to use this syntax checker in the
current buffer, either as unquoted function symbol or as @code{lambda}
form.  The syntax checker is only used if this function returns non-nil
when called in the buffer to check.

If @var{:modes} is given, the function is only called in matching major
modes.  That means, if both @code{:modes} and @code{:predicate} are
given, @b{both} must match for this syntax checker to be used.

@item :next-checker (@var{item} ...)
An unquoted list defining the syntax checker to run after this checker.

Each @var{item} is either a syntax checker symbol or a cons cell
@code{(@var{predicate} . @var{checker})}.  In the former case, the
syntax checker is always considered.  In the later case, @var{checker}
is only considered if the @var{predicate} matches.

@var{predicate} is either @code{no-errors} or @code{warnings-only}:

@table @code
@item no-errors
The syntax @var{checker} is only considered if this syntax checker
reported no errors at all.
@item warnings-only
The syntax @var{checker} is only considered if this syntax checker only
reported warnings, but no errors.
@end table
@end table

@code{:command} is @b{mandatory}.  A syntax checker must also have at
least one of @code{:modes} and @code{:predicate}, and at least one of
@code{:error-patterns} or @code{:error-parser} are present, an error is
signaled.  If @code{:predicate} and @code{:modes} are given, both must
match for the syntax checker to be used.  @code{:next-checkers} is
entirely optional.

If any property has an invalid value, a (compile-time) error is
signaled.
@end defmac

A syntax checker define with @code{flycheck-define-checker} is already
suitable for manual checker selection with
@code{flycheck-select-checker}.  To make the syntax checker available
for automatic selection, add it to @code{flycheck-checkers}.
@xref{Selection}.

@defmac flycheck-def-config-file-var @var{symbol} @var{checker} @
  &optional @var{filename}
Define @var{symbol} as configuration file variable for a syntax
@var{checker}, with a default value of @var{filename}.

@var{symbol} is declared as customizable, buffer-local variable using
@code{defcustom}, to provide a configuration file for the given syntax
@var{checker}.  The variable has the customization type @code{string},
and gets a comprehensive docstring, including a reference to
@var{checker}.

@var{filename} is used as initial value for the variable.  If omitted,
the initial value is nil.

Use this macro together with the @code{config-file} cell in the command
of a syntax checker.
@end defmac

@defmac flycheck-def-option-var @var{symbol} @var{initial-value} @
  @var{checker} &optional @var{custom-args}
Define @var{symbol} as option variable for a syntax @var{checker}, with
the given @var{initial-value}.

@var{symbol} is declared as customizable variable, buffer-local variable
using @code{defcustom}, to provide an option for the given syntax
@var{checker}.  @var{symbol} gets a comprehensive docstring, including a
reference to @var{checker}.

@var{custom-args} are forwarded to @code{defcustom}.  Declare the
customization type here.

Use this macro together with the @code{option} cell in the command of a
syntax checker.
@end defmac

@node Error levels, Error parsers, Definition, Extending
@comment  node-name,  next,  previous,  up
@section Error levels

Flycheck provides two built-in error levels:

@table @code
@item error
Severe errors which cannot be ignored
@item warning
Potential errors which can be ignored
@item info
Informational annotations
@end table

You can define your own error levels with
@code{flycheck-define-error-level}:

@deffn flycheck-define-error-level @var{level} &rest @var{properties}
Define a new error @var{level} with @var{properties}.

The following @var{properties} constitute an error level:

@table @code
@item :overlay-category @var{category}
The overlay @var{category} for @var{level}, as symbol.

An overlay category is a symbol whose properties provide the default
values for overlays of this category.  @xref{Overlay properties, ,
,elisp}, for more information about overlay properties and categories.

A category for an error level overlay should at least define the
@code{face} property, for error highlighting.  Other useful properties
for error level categories are @code{priority} to influence the stacking
of multiple error level overlays, and @code{help-echo} to define a
default error messages for errors without messages.
@item :fringe-face @var{face}
A face to use for fringe indicators for @var{level}, as symbol.
@item :fringe-bitmap @var{bitmap}
A fringe bitmap to use for fringe indicators for @var{level}, as symbol.

@xref{Fringe Bitmaps, , ,elisp}, for a list of built-in fringe bitmaps,
and instructions on how to define new bitmaps.
@end table

@end deffn

@node Error parsers, Option filters, Error levels, Extending
@comment  node-name,  next,  previous,  up
@section Error parsers

Syntax checkers may use more sophisticated error parsing by using the
@code{:error-parser} property.  @xref{Definition}, for information about
syntax checker definition.

Flycheck provides the following error parsers for use by syntax
checkers:

@table @code
@item flycheck-parse-with-patterns
Parse output with the @code{:error-patterns} of the syntax checker.
@item flycheck-parse-checkstyle
Parse XML output similar to @uref{http://checkstyle.sourceforge.net/,
Checkstyle}.
@end table

You may also define your own error parsers.  An error parser is a
function that takes three arguments:

@table @var
@item output
The complete output of the syntax checker as string.
@item checker
A symbol denoting the executed syntax checker.
@item buffer
A buffer object referring to the buffer that was syntax-checked.
@end table

The function shall return a list of Flycheck errors.  @xref{Error API},
for more information about Flycheck errors.

Flycheck provides some utility functions to implement error parsers.
@xref{Error parser API}.

@node Option filters, Examples, Error parsers, Extending
@comment  node-name,  next,  previous,  up
@section Option filters

Flycheck provides the following built-in option filters for use with the
@code{option} cell:

@table @code
@item flycheck-option-int
An integral option that handles @code{nil} correctly (unlike
@code{number-to-string}).

@item flycheck-option-comma-separated-list
An option for a comma separated list.
@end table

@node Examples,  , Option filters, Extending
@comment  node-name,  next,  previous,  up
@section Examples of syntax checkers

@menu
* Simple example::              How to define a basic syntax checker
* Predicate example::           How to control syntax checker usage
* Configuration example::       How to configure syntax checkers
* Chaining example::            How to execute more than one syntax checker
@end menu

@node Simple example, Predicate example, Examples, Examples
@comment  node-name,  next,  previous,  up
@subsection Basic syntax checkers

As explained in the previous chapter @ref{Extending} a syntax checker is
declared with @code{flycheck-define-checker}.

We will use this function to define a syntax checker using the PHP
CodeSniffer utility for the PHP programming language:

@lisp
(flycheck-define-checker php-phpcs
  "A PHP syntax checker using PHP_CodeSniffer.

See URL `http://pear.php.net/package/PHP_CodeSniffer/'."
  :command ("phpcs" "--report=checkstyle" source)
  :error-parser flycheck-parse-checkstyle
  :modes php-mode)
@end lisp

First we specify the @code{:command} to execute.  The first element of
the command list is the name of the executable, @command{phpcs} in our
case.  This command is checked for existence with @code{executable-find}
before using this syntax checker.  If the command does not exist, the
syntax checker is @emph{not} used.

The executable is following by the arguments, in this case some options
and the symbol @code{source}.  This symbol is replaced with the file to
check.  This file is a temporary file created in the system temporary
directory and containing the contents of the buffer to check.

Next we specify how to parse the output of the syntax checker.  PHP
CodeSniffer provides an option to output errors in an XML format similar
to the Java tool Checkstyle, so we use the built-in @emph{error parser}
@code{flycheck-parse-checkstyle} to parse the output.

Eventually we enable the syntax checker in PHP editing modes.

If the syntax checker does not provide any sort of structured output
format, we have to parse the error messages from the textual output.  To
do so, we can use @emph{error patterns}, like in the Pylint syntax
checker for the Python programming language:

@lisp
(flycheck-define-checker python-pylint
  "A Python syntax and style checker using Pylint.

See URL `http://pypi.python.org/pypi/pylint'."
  :command ("epylint" source-inplace)
  :error-patterns
  ((warning line-start (file-name) ":" line
            ": Warning (W" (zero-or-more not-newline) "): "
            (message) line-end)
   (error line-start (file-name) ":" line
          ": Error (E" (zero-or-more not-newline) "): "
          (message) line-end)
   (error line-start (file-name) ":" line ": [F] " (message) line-end))
  :modes python-mode)
@end lisp

Again, there is a @code{:command}, however we use the
@code{source-inplace} symbol this time.  This symbol causes the
temporary file to be created in the same directory as the original file,
making information from the source code tree available to the syntax
checker.  In case of Pylint, these are the Python packages from the
source code tree.

Next we give the list of @code{:error-patterns} to parse errors.  These
patterns extract the error location and the error message from the
output of @command{epylint}.  An error pattern is a list containing a
regular expression with match groups to extract the error information,
and an error level.

Eventually we enable the syntax checker in @code{python-mode}.

@node Predicate example, Configuration example, Simple example, Examples
@comment  node-name,  next,  previous,  up
@subsection Syntax checkers with predicates

In the previous examples the syntax checkers were specific to certain
major modes.  However, this is not always the case.  For instance, GNU
Emacs provides a single mode only for shell scripting in various Shell
languages.  A syntax checker for a specific shell must check whether the
edited shell script is written for the right shell:

@lisp
(flycheck-define-checker zsh
  "A Zsh syntax checker using the Zsh shell.

See URL `http://www.zsh.org/'."
  :command ("zsh" "-n" "-d" "-f" source)
  :error-patterns
  ((error line-start (file-name) ":" line ": " (message) line-end))
  :modes sh-mode
  :predicate (lambda () (eq sh-shell 'zsh)))
@end lisp

This syntax checker for the Zsh shell is enabled in @code{sh-mode} as
specified by @code{:modes}, however it specifies an additional
@code{:predicate} to determine whether the right shell is in use.  Hence
this syntax checker is only used if a Zsh shell scripting is being
edited in @code{sh-mode}, but not if a Bash or POSIX Shell script is
being edited.

A syntax checker may even go as far as not having @code{:modes} at all.
For instance, there is no special JSON mode, but syntax checking JSON is
still desirable.  Hence a JSON syntax checker may use the
@code{:predicate} to check the file extension:

@lisp
(flycheck-define-checker json-jsonlint
  "A JSON syntax and style checker using jsonlint.

See URL `https://github.com/zaach/jsonlint'."
  :command ("jsonlint" "-c" "-q" source)
  :error-patterns
  ((error line-start
          (file-name)
          ": line " line
          ", col " column ", "
          (message) line-end))
  :predicate
  (lambda ()
    (or
     (eq major-mode 'json-mode)
     (and buffer-file-name
          (string= "json" (file-name-extension buffer-file-name))))))
@end lisp

This syntax checker is now used whenever a file ends with @code{.json},
regardless of the major mode.

@node Configuration example, Chaining example, Predicate example, Examples
@comment  node-name,  next,  previous,  up
@subsection Configuration files for syntax checkers

Some syntax checkers can be configured using configuration files given
by an option.  Flycheck provides built-in support to handle such
configuration files:

@lisp
(flycheck-def-config-file-var flycheck-jshintrc javascript-jshint ".jshintrc")

(flycheck-define-checker javascript-jshint
  "A JavaScript syntax and style checker using jshint.

See URL `http://www.jshint.com'."
  :command ("jshint" "--checkstyle-reporter"
            (config-file "--config" flycheck-jshintrc) source)
  :error-parser flycheck-parse-checkstyle
  :modes (js-mode js2-mode js3-mode))
@end lisp

As you can see, we define a syntax checker for Javascript, using the
@command{jshint} utility.  This utility accepts a configuration file via
the @option{--config} option.

To use a configuration file with jshint, we first declare the variable
@code{flycheck-jshintrc} that provides the name of the file, as
oexplained in @ref{Configuration}.

In the @code{:command} we use a @code{config-file} element to pass the
configuration file to the syntax checker.  If the configuration file is
found, its path will be passed to the syntax checker, using the option
specified after the @code{config-file} symbol.  Otherwise the whole
element is simply omitted from the command line.

Some Syntax checkers can also be configured using options passed on the
command line.  Flycheck supports this case, too.  We will use this
facility to extend the PHP CodeSniffer syntax checker from the
@ref{Simple example} with support for coding standards:

@lisp
(flycheck-def-option-var flycheck-phpcs-standard nil phpcs
  "The coding standard for PHP CodeSniffer."
  :type '(choice (const :tag "Default standard" nil)
                 (string :tag "Standard name" nil)))
(put 'flycheck-phpcs-standard 'safe-local-variable #'stringp)

(flycheck-declare-checker php-phpcs
  "A PHP syntax checker using PHP_CodeSniffer."
  :command '("phpcs" "--report=checkstyle"
             (option "--standard=" flycheck-phpcs-standard)
             source)
  :error-parser 'flycheck-parse-checkstyle
  :modes 'php-mode)
@end lisp

The syntax checker is pretty much the same as before, except that a new
element was added to @code{:command}.  This element passes the value of
the new option variable @code{flycheck-phpcs-standard} to the syntax
checker.  This variable is declared with the special macro
@code{flycheck-def-option-var} at the beginning.


@node Chaining example,  , Configuration example, Examples
@comment  node-name,  next,  previous,  up
@subsection Chaining syntax checkers

For many languages, more than a single syntax checker is applicable.
For instance, Emacs Lisp can be checked for syntactic corrections with
the byte code compiler, and for adherence to the Emacs Lisp
documentation style using Checkdoc.  PHP, too, can be syntax checked
with the PHP parser, and verified against coding styles using PHP
CodeSniffer.

To support such cases, syntax checkers can be @dfn{chained} using the
@code{:next-checkers}.  The standard PHP syntax checker uses this to
run PHP CodeSniffer if there are no syntax errors:

@lisp
(flycheck-define-checker php
  "A PHP syntax checker using the PHP command line interpreter.

See URL `http://php.net/manual/en/features.commandline.php'."
  :command ("php" "-l" "-d" "error_reporting=E_ALL" "-d" "display_errors=1"
            "-d" "log_errors=0" source)
  :error-patterns
  ((error line-start (or "Parse" "Fatal" "syntax") " error" (any ":" ",") " "
          (message) " in " (file-name) " on line " line line-end))
  :modes (php-mode php+-mode)
  :next-checkers ((warnings-only . php-phpcs)))
@end lisp

Now PHP CodeSniffer will check the coding style, whenever a PHP syntax
check did not result in any errors, if PHP CodeSniffer syntax checker is
usable @emph{and} registered.

@node API, Contribution, Extending, Top
@comment  node-name,  next,  previous,  up
@chapter Flycheck API

This chapter provides a brief overview over the Flycheck API.

You may use this API to extend Flycheck, e.g. by implementing new error
parsers or more in-depth error analysis.  You will also find this API
helpful if you want to develop Flycheck itself.

As said this chapter merely provides an overview over the Flycheck API.
The documentation is therefore rather brief.  For a definite reference
on a function or variable, consult its docstring via
@code{describe-function} and @code{describe-variable} respectively.

@menu
* Error API::                   How to create and inspect Flycheck errors
* Error parser API::            Utilities for implementing error parsers
@end menu

@node Error API, Error parser API, API, API
@comment  node-name,  next,  previous,  up
@section Error API

Flycheck errors are represented by the CL structure @code{flycheck-error}.
@xref{Structures, , , cl}, for information about CL structures.

@deftp {Structure} flycheck-error @
  buffer checker filename line column message level

A Flycheck error with the following attributes, each of which may be
@code{nil}:

@table @code
@item buffer
The buffer object referring to the buffer this error belongs to.

Note that you do not need to set this attribute when creating errors in
an error parser.  Flycheck automatically keeps track of the buffer
itself.

@item checker
The syntax checker that reported this error.

@item filename
A string containing the filename the error refers to.

@item line
An integer providing the line the error refers to.

@item column
An integer providing the column the error refers to.

If this attribute is nil, Flycheck will assume the error to refer to the
whole line.

@item message
The human-readable error message as string.

@item level
The error level of the message, as symbol denoting an error level
defined with @code{flycheck-define-error-level}.
@end table

There are two constructors you may use to create errors:

@defun flycheck-error-new attributes
Create a new Flycheck error with the given @var{attributes}.

@var{attributes} are given as keyword arguments, for instance:

@lisp
(flycheck-error-new :line 10 :column 5 :message "Foo" :level 'warning)
@end lisp

@end defun

@defun flycheck-error-new-at line column &optional level message @
  &key checker filename buffer
Create a new Flycheck error at the given position.

@var{line} and @var{column} are the line and column of the new error
respectively.  The optional arguments @var{level} and @var{message} are
the level and the message respectively.

The @var{checker}, @var{filename} and @var{buffer} attributes may be
initialized as keyword arguments only.  Note that these keywords
arguments may only be used @b{together} with the optional arguments,
that is @var{level} and @var{message} must be specified explicitly to
use the keyword arguments.

If omitted, @var{buffer} defaults to the current buffer.
@end defun

@end deftp

The following functions are provided to work with errors:

@defun flycheck-error-with-buffer err &optional forms
Evaluate @var{forms} with the current buffer set to the buffer of
@var{err}.  If this buffer is not live, @var{forms} are not evaluated.
@end defun

@defun flycheck-error-line-region err
Get the error line region as @code{(@var{beg} . @var{end})}.
@end defun

@defun flycheck-error-column-region err
Get the error column region.

If @var{err} has no column, return @code{nil}.  Otherwise return the
region around the error column as cons cell @code{(@var{beg}
. @var{end})}.
@end defun

@defun flycheck-error-sexp-region err
Get the error expression region.

If @var{err} has an error column, return the region of the expression at
this column as cons cell @code{(@var{beg} . @var{end})}.  If @var{err}
has no error column, or if there is no expression at this column, return
@code{nil}
@end defun

@defun flycheck-error-pos err
Get the exact buffer position referred to by @var{err}.

This is the position that error navigation would jump to when navigating
to this error.
@end defun

@defun flycheck-error-format error
Format the @var{error} as a human-readable string.
@end defun

The following functions and variables may be used to analyze the errors
of a syntax check.

@defvar flycheck-current-errors
This buffer-local variable stores the errors of the last syntax check,
sorted by line and column number.
@end defvar

@defun flycheck-count-errors errors
Count the number of errors and warnings in @var{errors}.

Return a cons cell @code{(@var{no-errors} . @var{no-warnings})}.
@end defun

@defun flycheck-has-errors-p errors &optional level
Determine if there are any @var{errors} with the given @var{level}.

If @var{level} is omitted, determine whether @var{errors} is not nil.
Otherwise determine whether there are any errors whose level is equal to
the given @var{level}.
@end defun

@node Error parser API,  , Error API, API
@comment  node-name,  next,  previous,  up
@section Error parser API

@defun flycheck-parse-xml-string xml
Parse an @var{xml} string and return the parsed document tree.
@end defun

@node Contribution, Changes, API, Top
@comment  node-name,  next,  previous,  up
@chapter Contribution

Flycheck needs your help, in all aspects.  Please

@itemize @bullet
@item
report all bugs and issues you can find,
@item
tell us your ideas for improvements or new features,
@item
and send us your patches and pull requests!
@end itemize

This chapter helps you in doing so, by giving you guidelines for
contribution.

@menu
* Reporting issues::            How to report issues with Flycheck
* Contributing syntax checkers::  How to contribute your syntax checkers
* Contributing code::           How to contribute code
* Unit tests::                  How to write unit tests for your code
@end menu

@node Reporting issues, Contributing syntax checkers, Contribution, Contribution
@comment  node-name,  next,  previous,  up
@section Reporting issues

Please report any issues to the
@uref{https://github.com/flycheck/flycheck/issues,Flycheck issue
tracker}.

When doing so, please respect the following guidelines:

@itemize @bullet
@item
Check that the issue has not already been reported.
@item
Check that the issue has not already been fixed in the latest code.
@item
Be clear and precise.  If possible, name functions and command exactly.
@item
Open an issue with a clear title and description in grammatically
correct, complete sentences.  Include the version of Flycheck as shown
by @kbd{M-x flycheck-version}.
@end itemize

We will try to handle each issue appropriately, and adhering to these
guidelines helps us in doing so.


@node Contributing syntax checkers, Contributing code, Reporting issues, Contribution
@comment  node-name,  next,  previous,  up
@section Contributing syntax checkers

When creating a new syntax checker, either create an issue (see
@ref{Reporting issues}) and paste your syntax checker declaration, or
fork the repository, implement the syntax checker in Flycheck itself and
send us a pull request (see @ref{Contributing code}).

Whatever way you choose, please respect the following guidelines:

@itemize @bullet
@item
Provide a link to the website of the syntax checker tool.
@item
Show some example source code that triggered warnings or errors with the
syntax checker tool.
@item
If possible, please add unit tests for your new syntax
checker. @xref{Unit tests}.
@end itemize

@node Contributing code, Unit tests, Contributing syntax checkers, Contribution
@comment  node-name,  next,  previous,  up
@section Contributing code

Please contribute patches to Flycheck as pull requests on Github.

When doing so, please respect the following guidelines:

@itemize @bullet
@item
Read how to
@uref{http://gun.io/blog/how-to-github-fork-branch-and-pull-request,
properly contribute to open source projects on Github}.
@item
Use a topic branch to easily amend a pull request later, if necessary.
@item
Write
@uref{http://gun.io/blog/how-to-github-fork-branch-and-pull-request,
good commit messages}.
@item
Use the same coding style and spacing.
@item
Verify your Emacs Lisp code with @code{checkdoc} (@kbd{C-c ? d}).
@item
Add unit tests for your code, if possible.  @xref{Unit tests}.
@item
Open a @uref{https://help.github.com/articles/using-pull-requests,pull
request} that relates to but one subject with a clear title and
description in grammatically correct, complete sentences.  Be sure to
give use cases and rationale for your new feature.
@end itemize

We will try to respect and include each contribution, however we will
not do the following:

@itemize @bullet
@item
Include a feature without good use cases and rationale.
@item
Merge poorly written or incomplete code.
@end itemize

@noindent
You will be asked to improve your pull request in these cases.

@node Unit tests,  , Contributing code, Contribution
@comment  node-name,  next,  previous,  up
@section Writing unit tests

Flycheck has a comprehensive to maintain and ensure the functionality
and quality of the code.  Please add unit tests for your code if
possible.

The test suite is contained in the @file{tests/} directory and written
using the @ref{Top, , ERT, ert} library.

To add unit tests do the following:

@itemize @bullet
@item
Familiarize yourself with the @ref{Top, , ERT, ert} library.
@item
Familiarize yourself with the test suite in @file{flycheck-testsuite.el}.
@item
Add your tests at the appropriate.  Keep the order of tests
corresponding to the order of declarations in @file{flycheck.el}.
@item
Extend the provisioning script @file{vagrant/provision.sh} with the
dependencies of your tests, if necessary.  This includes syntax checker
tools.
@item
Install @uref{https://www.virtualbox.org/,Virtual Box} and
@uref{http://www.vagrantup.com/,Vagrant}.
@item
Run your tests with @command{make vagrant-test}.
@end itemize

You may also run the tests locally during development.  To do so:

@itemize @bullet
@item
Install @uref{https://github.com/cask/cask, Cask}.
@item
Setup your development environment with @command{cask install}.
@item
Run the tests with @command{tests/run.sh}.  Use @command{tests/run.sh
flake8} to run only tests whose names contain the string @code{flake8}.
@end itemize

@node Changes, Credits, Contribution, Top
@comment  node-name,  next,  previous,  up
@appendix Changes

This appendix provides a comprehensive changelog of all releases:

@menu
* master        :: unreleased
* 0.14.1        :: Aug 15, 2013
* 0.14          :: Aug 15, 2013
* 0.13          :: Jun 28, 2013
* 0.12          :: May 18, 2013
* 0.11          :: May 01, 2013
* 0.10          :: Apr 21, 2013
* 0.9           :: Apr 13, 2013
* 0.8           :: Apr 09, 2013
* 0.7.1         :: Feb 23, 2013
* 0.7           :: Feb 14, 2013
* 0.6.1         :: Jan 30, 2013
* 0.6           :: Jan 29, 2013
* 0.5           :: Dec 28, 2012
* 0.4           :: Nov 21, 2012
* 0.3           :: Oct 20, 2012
* 0.2           :: Oct 15, 2012
* 0.1           :: Oct 11, 2012
@end menu

@macro ghissue{number, text}
@gh{flycheck/flycheck/issues/\number\, \text\}
@end macro

@node 0.1, 0.2, Changes, Changes
@comment  node-name,  next,  previous,  up
@unnumberedsec 0.1 (Oct 11, 2012)

Initial release as flymake-checkers

@itemize @bullet
@item
New syntax checkers

@itemize @bullet
@item
TeX/LaTeX
@item
Shell scripts
@item
Python
@item
Ruby
@item
Coffeescript
@item
Emacs Lisp
@end itemize

@end itemize


@node 0.2, 0.3, 0.1, Changes
@comment  node-name,  next,  previous,  up
@unnumberedsec 0.2 (Oct 15, 2012)

@itemize @bullet
@item
New syntax checkers

@itemize @bullet
@item
PHP
@end itemize

@item
API changes

@itemize @bullet
@item
@ghissue{2, Simplify syntax checker declarations}
@end itemize

@end itemize

@node 0.3, 0.4, 0.2, Changes
@comment  node-name,  next,  previous,  up
@unnumberedsec 0.3 (Oct 20, 2012)

@itemize @bullet
@item
@ghissue{4, Replace @code{flymake-mode} with a custom syntax checking
minor mode}
@end itemize

@node 0.4, 0.5, 0.3, Changes
@comment  node-name,  next,  previous,  up
@unnumberedsec 0.4 (Nov 21, 2012)

@itemize @bullet
@item
@ghissue{5, Rename the project to Flycheck}
@item
New syntax checkers

@itemize @bullet
@item
@ghissue{9, HAML}
@item
@ghissue{9, CSS}
@item
@ghissue{9, Javascript with @command{jsl}}
@item
@ghissue{16, Javascript with @command{jshint}}
@item
@ghissue{12, JSON}
@item
LaTeX with @command{lacheck}
@end itemize

@item
Bug fixes:

@itemize @bullet
@item
@ghissue{10, Fix type error when checking compressed Emacs Lisp}
@end itemize

@end itemize

@node 0.5, 0.6, 0.4, Changes
@comment  node-name,  next,  previous,  up
@unnumberedsec 0.5 (Dec 28, 2012)

@itemize @bullet
@item
New syntax checkers:

@itemize @bullet
@item
@ghissue{15, SASS}
@item
@ghissue{21, Perl}
@item
XML
@item
@ghissue{30, Lua}
@end itemize

@item
New features:

@itemize @bullet
@item
@ghissue{25, Support manual buffer-local selection of syntax checker}
@item
@ghissue{28, Add customizable error indicators}
@item
@ghissue{27, Echo error messages at point without 3rd-party libraries
like flymake-cursor}
@end itemize

@item
Improvements:

@itemize @bullet
@item
@ghissue{24, Remember the last automatically selected syntax checker}
@end itemize

@item
Bug fixes:

@itemize @bullet
@item
@ghissue{19, Fix syntax checking of buffers without backing files}
@end itemize

@item
API changes:

@itemize @bullet
@item
@ghissue{15, Replace underlying Flymake API with a custom syntax
checking implementation}
@end itemize

@end itemize

@node 0.6, 0.6.1, 0.5, Changes
@comment  node-name,  next,  previous,  up
@unnumberedsec 0.6 (Jan 29, 2013)

@itemize @bullet
@item
New syntax checkers:

@itemize @bullet
@item
@ghissue{53, Emacs Lisp with @code{checkdoc-current-buffer}}
@item
@ghissue{72, PHP with PHP CodeSniffer}
@end itemize

@item
Removed syntax checkers:

@itemize @bullet
@item
Javascript with @command{jsl}
@end itemize

@item
New features:

@itemize @bullet
@item
@ghissue{26, Error navigation with @code{next-error} and
@code{previous-error}}
@item
@ghissue{33, Fringe icons instead of error indicators}
@item
@ghissue{59, Menu entry for Flycheck}
@item
@ghissue{35, Customizable error highlighting@comma{} taking the column
number into account}
@item
Configuration files for syntax checkers
@item
Add configuration file support to the syntax checkers
@code{coffee-coffeelint}, @code{html-tidy}, @code{javascript-jshint},
@code{pyton-flake8} and @code{tex-chktex}
@item
@ghissue{58, Allow to compile a buffer with a syntax checker for testing
purposes}
@item
@ghissue{31, Use multiple syntax checkers during a syntax check}
@item
@ghissue{52, Add dedicated help for syntax checkers}
@end itemize

@item
Improvements:

@itemize @bullet
@item
@ghissue{55, Match error patterns in order of declaration}
@end itemize

@item
Bug fixes:

@itemize @bullet
@item
@ghissue{24, Inherit highlighting faces from built-in faces}
@item
@ghissue{36, Correct error patterns of the HTML syntax checker}
@item
@ghissue{42, Detect syntax errors in the @code{python-flake8} syntax
checker}
@item
Fix various regressions after introducing unit tests
@item
@ghissue{45, Inhibit syntax checking during package installation}
@item
@ghissue{54, Disable syntax checking in Tramp buffers}
@item
@ghissue{65, Preserve whitespace in error messages}
@end itemize

@item
API changes:

@itemize @bullet
@item
@ghissue{41, Replace syntax checker variables with syntax checker
declarations}
@item
@ghissue{38, Support parsing errors with arbitrary functions instead of
error patterns}
@item
@ghissue{38, Add an error parser for Checkstyle-like XML output}
@end itemize

@end itemize

@node 0.6.1, 0.7, 0.6, Changes
@comment  node-name,  next,  previous,  up
@unnumberedsec 0.6.1 (Jan 30, 2013)

@itemize @bullet
@item
Fix package dependencies
@end itemize

@node 0.7, 0.7.1, 0.6.1, Changes
@comment  node-name,  next,  previous,  up
@unnumberedsec 0.7 (Feb 14, 2013)

@itemize @bullet
@item
New features:

@itemize @bullet
@item
Navigate to source of syntax checker declarations from syntax checker
help
@item
@ghissue{60, Add online Info manual}
@end itemize

@item
Improvements:

@itemize @bullet
@item
Use pipes instead of TTYs to read output from syntax checkers
@item
@ghissue{80, Defer syntax checks for invisible buffers}
@item
@ghissue{62, Immediately display error messages after error navigation}
@end itemize

@item
Bug fixes:

@itemize @bullet
@item
Never select deleted buffers
@item
Do not let the debugger interfere with necessary cleanup actions
@item
@ghissue{78, Do not attempt to parse empty XML trees}
@item
@ghissue{81, Fix infinite recursion on Windows}
@end itemize

@end itemize

@node 0.7.1, 0.8, 0.7, Changes
@comment  node-name,  next,  previous,  up
@unnumberedsec 0.7.1 (Feb 23, 2013)

@itemize @bullet
@item
Bug fixes:

@itemize @bullet
@item
@ghissue{87, Do not signal errors from @code{flycheck-mode}}
@item
Correctly fall back to @env{HOME} when searching configuration files
@item
Correctly ascend to parent directory when searching configuration files
@end itemize

@item
API changes:

@itemize @bullet
@item
Rename @code{config} cell to @code{config-file}
@item
Allow to pass the result of @code{config-file} cells as single argument
@item
@ghissue{86, Add support for evaluating Lisp forms in syntax checker
commands}
@end itemize

@end itemize

@node 0.8, 0.9, 0.7.1, Changes
@comment  node-name,  next,  previous,  up
@unnumberedsec 0.8 (Apr 9, 2013)

@itemize @bullet
@item
New syntax checkers:

@itemize @bullet
@item
@ghissue{91, Go using @command{gofmt}}
@item
@ghissue{101, Rust using @command{rustc}}
@end itemize

@item
New features:

@itemize @bullet
@item
@ghissue{29, Add a global Flycheck mode}.  @code{(global-flycheck-mode)}
is now the recommended way to enable Flycheck
@item
@ghissue{72, Add support for syntax checker options}
@item
Add option for the coding standard used by the @code{php-phpcs} syntax
checker
@item
Add options for the maximum McCabe complexity and the maximum line
length to @code{python-flake8}
@end itemize

@item
Improvements:

@itemize @bullet
@item
Support McCabe warnings in @code{python-flake8}
@item
Support warnings from @command{flake8} 2
@item
@ghissue{94, Show long error messages in a popup buffer}
@item
@ghissue{96, Show all error messages at point}
@item
@ghissue{98, Add support for naming warings from @command{flake8} 2}
@item
Flycheck mode is not longer enabled for buffers whose names start with a
space
@item
@ghissue{100, Improve highlighting to reduce screen flickering}
@end itemize

@end itemize

@node 0.9, 0.10, 0.8, Changes
@comment  node-name,  next,  previous,  up
@unnumberedsec 0.9 (Apr 13, 2013)

@itemize @bullet
@item
New syntax checkers:

@itemize @bullet
@item
@ghissue{103, SCSS using @command{scss}}
@item
RST (ReStructuredText) using Docutils
@item
@ghissue{107, Go using @command{go build} and @command{go test}}
@end itemize

@item
Improvements:

@itemize @bullet
@item
Quit the error message window when navigating away from error locations
@end itemize

@end itemize

@node 0.10, 0.11, 0.9, Changes
@comment  node-name,  next,  previous,  up
@unnumberedsec 0.10 (Apr 21, 2013)

@itemize @bullet
@item
Flycheck uses @ref{Top, , cl-lib, cl} now.  This library is built-in as
of GNU Emacs 24.3.  For earlier releases of GNU Emacs 24 an additional
compatibility library will be installed from GNU ELPA.

@item
New syntax checkers:

@itemize @bullet
@item
@ghissue{112, POSIX Shell script using @command{bash}}
@item
@ghissue{113, Ruby using @command{rubocop}}
@item
@ghissue{108, Elixir}
@item
@ghissue{122, Erlang}
@end itemize

@item
Removed syntax checkers:

@itemize @bullet
@item
@ghissue{115, Python using Pyflakes}.  Use the superior Flake8 syntax
checker
@end itemize

@item
New features:

@itemize @bullet
@item
Add @code{flycheck-copy-messages-as-kill}, mapped to @kbd{C-c ! C-w}, to
copy all error messages under point into kill ring
@item
Add @code{flycheck-google-messages}, mapped to @kbd{C-c ! /}, to google
for error messages under point.  Needs the
@uref{https://github.com/Bruce-Connor/emacs-google-this, Google This}
library
@item
Syntax checkers can redirect output to a temporary directory now using
the @code{temporary-directory} argument symbol
@end itemize

@item
Improvements:

@itemize @bullet
@item
Call option filters for @code{nil} values, too
@item
@ghissue{112, Improve error parsing in Bash syntax checker}
@item
Error navigation does not cross restrictions in narrowed buffers anymore
@item
@ghissue{99, Try to preserve the non-directory part of the buffer's file
name when substituting the @code{source} symbol}
@end itemize

@item
Bug fixes:

@itemize @bullet
@item
Fix error highlighting and navigation in narrowed buffers
@item
@ghissue{118, Use a hopefully more reliable way to parse output of PHP
CodeSniffer}
@end itemize

@end itemize

@node 0.11, 0.12, 0.10, Changes
@comment  node-name,  next,  previous,  up
@unnumberedsec 0.11 (May 01, 2013)

@itemize @bullet
@item
New syntax checkers:

@itemize @bullet
@item
@ghissue{124, Scala}
@end itemize

@item
New features:

@itemize @bullet
@item
Customizable error indication with control of the fringe side, via
@code{flycheck-indication-mode}
@item
@ghissue{128, Customizable automatic syntax checking@comma{} via
@code{flycheck-check-syntax-automatically}}
@item
@ghissue{133, Customizable configuration file search@comma{} via
@code{flycheck-locate-config-file-functions}}
@item
Find configuration files in @uref{https://github.com/bbatsov/projectile,
Projectile} projects
@item
Add @code{flycheck-before-syntax-check-hook} and
@code{flycheck-syntax-check-failed-hook}
@end itemize

@item
Improvements:

@itemize @bullet
@item
@ghissue{123, The @code{ruby} syntax checker now differentiates warnings
from errors}
@item
Faces are now in a separate customization group
@end itemize

@item
Bug fixes:

@itemize @bullet
@item
Add missing customization group for syntax checker options
@end itemize

@end itemize

@node 0.12, 0.13, 0.11, Changes
@comment  node-name,  next,  previous,  up
@unnumberedsec 0.12 (May 18, 2013)

@itemize @bullet
@item
New syntax checkers:

@itemize @bullet
@item
@ghissue{136, Ruby using @command{jruby}}
@item
@ghissue{138, Puppet}
@end itemize

@item
New features:

@itemize @bullet
@item
Highlight error expressions by default, with the new @code{sexps}
highlighting mode
@item
@ghissue{140, Automatically check syntax some time after the last change
in the buffer}
@item
Add @code{flycheck-version} to determine the installed Flycheck version
@item
Add @code{flycheck-list-errors}, mapped to @kbd{C-c ! l}, to list all
errors in a separate buffer
@end itemize

@item
Improvements:

@itemize @bullet
@item
Defer syntax checks while a buffer is reverted, to avoid race conditions
@end itemize

@item
Bug fixes:

@itemize @bullet
@item
@ghissue{136, Correctly parse syntax errors from JRuby}
@end itemize

@end itemize

@node 0.13, 0.14, 0.12, Changes
@comment  node-name,  next,  previous,  up
@unnumberedsec 0.13 (Jun 28, 2013)

@itemize @bullet
@item
@b{Breaking changes}:

@itemize @bullet
@item
Obsolete @code{flycheck-warning-face} and @code{flycheck-error-face} in
favor @code{flycheck-warning} and @code{flycheck-error} respectively
@item
Obsolete @code{:predicate} forms in favor of @code{:predicate} functions
@item
@code{flycheck-def-config-file-var} does not automatically mark
variables as safe anymore
@end itemize

@item
New features:

@itemize @bullet
@item
Make fringe indicator faces customizable independently with
@code{flycheck-fringe-error} and @code{flycheck-fringe-warning}
@item
Improve the default faces by using underlines instead of foreground
colors, if possible
@item
@ghissue{141, Customizable error processing with
@code{flycheck-process-error-functions}}
@item
@ghissue{144, Make the delay before starting a syntax check customizable
via @code{flycheck-idle-change-delay}}
@item
@ghissue{156, Make display of errors under point customizable via
@code{flycheck-display-errors-function}}
@end itemize

@item
Improvements

@itemize @bullet
@item
Always highlight errors on top of warnings now
@item
@ghissue{141, Do not trigger syntax checks in the middle of commands}
@item
Add the current directory to load path in the @code{emacs-lisp} syntax
checker
@item
Do not longer use the @code{emacs-lisp-checkdoc} syntax checker in
Scratch buffers
@item
@ghissue{149, Do not flush temporary files onto disk}
@item
Syntax checkers may have error patterns and error parser now
@item
Predicate forms are now wrapped into functions and compiled into
functions during byte compilation
@item
Copy each message separately in @code{flycheck-copy-messages-as-kill}
@item
Mark some customizable variables as safe for file variable usage, most
notably @code{flycheck-indication-mode},
@code{flycheck-highlighting-mode} and @code{flycheck-idle-change-delay}.
@end itemize

@item
Bug fixes:

@itemize @bullet
@item
Fix error when searching for a configuration file outside a Projectile
project
@item
Do not start a syntax check before the @code{flycheck-mode-hook} was run
@item
Do not start automatic syntax checks if Flycheck Mode is disabled
@item
@ghissue{143, Defer the initial syntax check until after the current
interactive command}
@item
Correctly clean up information about running processes
@item
@ghissue{150, Fix compatibility with Emacs 24.2 and earlier}
@item
Fix version information on Emacs trunk builds
@end itemize

@end itemize
@node 0.14, 0.14.1, 0.13, Changes
@comment  node-name,  next,  previous,  up
@unnumberedsec 0.14 (Aug 15, 2013)

@itemize @bullet
@item
@b{Breaking changes}:

@itemize @bullet
@item
@ghissue{163, Introduce @code{flycheck-define-checker} and obsolete
@code{flycheck-declare-checker}}
@item
Remove the obsolete @code{flycheck-error-face} and
@code{flycheck-warning-face}
@item
@ghissue{176, Do not initialize packages by default in @code{emacs-lisp}
syntax checker for non-configuration files}
@item
@ghissue{179, Change the default @code{flycheck-highlighting-mode} to
@code{symbols}}
@item
@ghissue{184, Drop support for Pylint 0.x in @command{python-pylint}}
@end itemize

@item
New features:

@itemize @bullet
@item
@ghissue{166, List errors at point only with prefix arg to
@code{flycheck-list-errors}}
@item
@ghissue{166, Add new display function
@code{flycheck-display-errors-in-list} to display errors at point in the
error list}
@item
New @code{option-list} argument cell to pass option lists to a syntax
checker
@item
@ghissue{174, New @code{flycheck-emacs-lisp-load-path} option to
customize the @code{load-path} used by the @code{emacs-lisp} syntax
checker}
@item
@ghissue{176, New @code{flycheck-emacs-lisp-initialize-packages} option
to initialize packages in the @code{emacs-lisp} syntax checker}
@item
@ghissue{176, New @code{flycheck-emacs-lisp-package-user-dir} option to
configure the package directory for the @code{emacs-lisp} syntax
checker}
@item
New option filter @code{flycheck-option-comma-separated-list} for
options with comma separated lists as values
@item
@ghissue{179, New highlighting mode @code{symbols} to highlight the
symbol pointed to by an error}
@end itemize

@item
New syntax checkers:

@itemize @bullet
@item
@ghissue{160, LESS}
@item
@ghissue{162, Haskell with @command{ghc}@comma{} @command{hdevtools}
and @command{hlint}}
@item
@ghissue{170, C/C++ with @command{cppcheck}}
@item
@ghissue{172, C/C++ with @command{clang}}
@item
CoffeeScript with @command{coffee}
@item
@ghissue{180, XML with @command{xmllint}}
@item
@ghissue{167, D with @command{dmd}}
@end itemize

@item
Improvements:

@itemize @bullet
@item
@ghissue{157, Support Web Mode in @code{html-tidy} syntax checker}
@item
@ghissue{159, Support Rubocop 0.9 and drop support for older Rubocop
releases}
@item
Include the message ID in error messages from @command{python-pylint}
@end itemize

@item
Bug fixes:

@itemize @bullet
@item
Fix warnings about flawed definitions in @code{emacs-lisp} and
@code{emacs-lisp-checkdoc}, caused by faulty formatting of sexps
@item
@ghissue{166, Refresh error lists when pressing @kbd{g}}
@item
@ghissue{175, Do not obscure active minibuffer input when displaying
errors in the echo area}
@item
Fix universal prefix argument for @code{flycheck-next-error} at
@code{C-c ! n}
@item
@ghissue{192, Correctly parse output of @command{coffeelint} 0.5.7}
@item
@ghissue{184, Correctly parse output of @command{pylint} 1.0}
@end itemize

@end itemize

@node 0.14.1, master, 0.14, Changes
@comment  node-name,  next,  previous,  up
@unnumberedsec 0.14.1 (Aug 16, 2013)

@itemize @bullet
@item
Bug fixes:

@itemize @bullet
@item
@ghissue{194, Add a missing dependency}
@end itemize

@end itemize

@node master, , 0.14.1, Changes
@comment  node-name,  next,  previous,  up
@unnumberedsec master (unreleased)

@itemize @bullet
@item
Flycheck has a new home at @uref{https://github.com/flycheck/flycheck},
the online manual moved to @uref{http://flycheck.github.io}.

@item
@b{Breaking changes}:

@itemize @bullet
@item
Do not add the current directory to the @code{emacs-lisp} syntax checker
load path
@item
@ghissue{214, @code{flycheck-list-errors} cannot list errors at point
anymore}.  It does not accept a prefix argument anymore, and takes zero
arguments now
@item
@ghissue{214, @code{flycheck-display-errors-in-list} is gone}.  The
error list automatically highlights the error at point now
@item
Remove obsolete @code{flycheck-declare-checker}
@end itemize

@item
New syntax checkers:

@itemize @bullet
@item
@ghissue{236, YAML}
@item
@ghissue{245, Javascript with @command{gjslint}}
@item
@ghissue{246, Slim}
@item
@ghissue{249, PHP using @command{phpmd}}
@end itemize

@item
New features:

@itemize @bullet
@item
Support IDO or @uref{https://github.com/d11wtq/grizzl, Grizzl} as
completion systems for @code{flycheck-select-checker} at @kbd{C-c ! s}
@item
@ghissue{202, Disable standard error navigation with
@code{flycheck-standard-error-navigation}}
@item
@ghissue{207, Add @code{flycheck-clang-language-standard} to choose the
language standard for C/C++ syntax checking}
@item
@ghissue{207, Add @code{flycheck-clang-definitions} to set additional
definitions for C/C++ syntax checking}
@item
@ghissue{207, Add @code{flycheck-clang-no-rtti} to disable RTTI for
C/C++ syntax checking}
@item
Add new option cell @code{option-flag} for boolean flags in syntax
checker commands
@item
@ghissue{207, Add @code{flycheck-clang-includes} to include additional
files for C/C++ syntax checking}
@item
Add configuration file variable @code{flycheck-pylintrc} for Pylint
@item
@ghissue{214, New face @code{flycheck-error-list-highlight} to highlight
the errors at point in the error list}
@item
@ghissue{214, The error list now automatically updates to show the
errors of the current buffer}
@item
@ghissue{212, Define new error levels with
@code{flycheck-define-error-level}}
@item
@ghissue{234, Add @code{flycheck-clang-standard-library} to choose the
standard library for C/C++ syntax checking}
@item
@ghissue{243, Customize the delay for displaying errors via
@code{flycheck-display-errors-delay}}
@item
<<<<<<< HEAD
@ghissue{215, Add @code{info} level for informational annotations by
syntax checkers}
=======
@ghissue{259, Add a new symbol @code{temporary-file-name} to pass
temporary file names to syntax checkers}
>>>>>>> b18722d8
@end itemize

@item
Improvements:

@itemize @bullet
@item
@ghissue{204, Do not ignore convention warnings by @command{pylint}}
@item
@ghissue{214, The error list now refreshes automatically after each
syntax check}
@item
@ghissue{214, The errors at point are now automatically highlighted in
the error list}
@item
@code{emacs-lisp-checkdoc} does not longer check @file{.dir-locals.el}
files
@item
@ghissue{222, Do not automatically check syntax in encrypted files}
@item
<<<<<<< HEAD
@ghissue{215, Parse notes from @code{c/c++-clang} into info level
messages}
@item
@ghissue{215, Demote convention warnings from @code{python-pylint} to
info level}
=======
@ghissue{256, Support @code{enh-ruby-mode} in Ruby syntax checkers}
>>>>>>> b18722d8
@end itemize

@item
Bug fixes:

@itemize @bullet
@item
@ghissue{225, Find local includes in the Clang syntax checker}
@item
Do not emit spurious flawed definition warning in the @code{rst} syntax
checker
@item
@ghissue{251, Handle abbreviated file names in @command{luac}
output@comma{} by simply ignoring them}
@item
@ghissue{259, Correctly redirect the output binary of the
@code{go-build} syntax checker}
@end itemize

@end itemize

@node Credits, GNU Free Documentation License, Changes, Top
@comment  node-name,  next,  previous,  up
@appendix Credits

The following people contributed to Flycheck.  Their help and ideas,
their support and patches are greatly appreciated.

@itemize @bullet
@item
@gh{bbatsov, Bozhidar Batsov} provided valuable feedback and
refinements, brought Flycheck to a larger user base by adding it to his
awesome @gh{bbatsov/prelude, Prelude project}, and added a Ruby syntax
checker using @command{rubocop}.

@item
@gh{dhaley, Damon Haley} helped to shape and test the PHP CodeSniffer
checker.

@item
@gh{dholm, David Holm} added C/C++ syntax and style checkers using
@command{clang} and @command{cppcheck} respectively.

@item
@gh{gfrey, Gereon Frey} fixed the @command{go-build} syntax checker and
improve its tests.

@item
@gh{wyuenho, Jimmy Yuen Ho Wong} added the HTML syntax checker and the
jshint Javascript checker, and did valuable testing and bug fixing.

@item
@gh{kwitek,Krzysztof Witkowski} implemented @code{eval} support in
Flycheck commands.

@item
@gh{magnars/,Magnar Sveen} developed the awesome @gh{magnars/dash.el,
dash.el} and @gh{magnars/s.el, s.el} libraries, that drive considerable
parts of Flycheck's internals.

@item
@gh{maio, Marian Schubert} added the Perl syntax checker.

@item
@gh{markhellewell, Mark Hellewell} added the Puppet syntax and style
checkers.

@item
@gh{scrooloose, Martin Grenfell} created the awesome Vim library
@gh{scrooloose/syntastic, syntastic} which inspired this project and
many of its checkers.

@item
@gh{BinaryKhaos,Matthias Dahl} improved the performance of Flycheck's
temp file handling.

@item
@gh{ptrv, Peter Vasil} contributed syntax checkers for XML, Lua and Go
(using @command{go build} and @command{go test}), added unit tests and
did valuable testing.

@item
@gh{rdallasgray, Robert Dallas Gray} made error display customizable
with @code{flycheck-display-errors-function}.

@item
@gh{robert-zaremba, Robert Zaremba} added Go syntax checker using
@command{gofmt}.

@item
@gh{steckerhalter, steckerhalter} provided the PHP CodeSniffer checker.

@item
@gh{purcell, Steve Purcell} implemented many checkers, contributed
important ideas to the design of the checker API and engaged in
worthwhile discussion to shape this project.

@item
@gh{syl20bnr, Sylvain Benner} added syntax checkers for Elixir and
Erlang, and wrote the cool @gh{flycheck/flycheck-color-mode-line,
flycheck-color-mode-line} extension.

@item
@gh{thisirs, Sylvain Rousseau} added a syntax checker for POSIX shell
script using @command{bash}, and improved error parsing in the Bash
script syntax checker.

@item
@gh{tom-tan, tom tan} added a syntax checker for the D programming
language using @command{dmd}, and wrote the cool
@gh{flycheck/flycheck-d-unittest, flycheck-d-unittest} extension.

@item
@gh{yannick1974, Yannick Roehlly} added support for PEP8 naming errors
to the Flake8 syntax checker.

@item
@gh{yasuyk, Yasuyuki Oka} added syntax checkers for YAML (using Ruby's
standard YAML parser), Javascript (using Google's Closure linter),
Slim and PHP (using PHP Mess Detector)

@item
@gh{vderyagin, Victor Deryagin} added the Rust syntax checker.
@end itemize

Of course we also need to thank @ref{Top, ,GNU Flymake, flymake}, the
first, respectable, though somewhat failed attempt at on-the-fly syntax
checking.

@node GNU Free Documentation License, Syntax checkers, Credits, Top
@comment  node-name,  next,  previous,  up
@appendix GNU Free Documentation License

@include fdl-1.3.texi

@node Syntax checkers, Definition Index, GNU Free Documentation License, Top
@comment  node-name,  next,  previous,  up
@appendix Available syntax checkers

The following syntax checkers are included in Flycheck, listed in the
order of their appearance in the default value of
@code{flycheck-checkers}:

@itemize @bullet
@iflyc bash
@iflyc c/c++-clang
@iflyc c/c++-cppcheck
@iflyc coffee
@iflyc coffee-coffeelint
@iflyc css-csslint
@iflyc d-dmd
@iflyc elixir
@iflyc emacs-lisp
@iflyc emacs-lisp-checkdoc
@iflyc erlang
@iflyc go-gofmt
@iflyc go-build
@iflyc go-test
@iflyc haml
@iflyc haskell-hdevtools
@iflyc haskell-ghc
@iflyc haskell-hlint
@iflyc html-tidy
@iflyc javascript-jshint
@iflyc javascript-gjslint
@iflyc json-jsonlint
@iflyc less
@iflyc lua
@iflyc perl
@iflyc php
@iflyc php-phpmd
@iflyc php-phpcs
@iflyc puppet-parser
@iflyc puppet-lint
@iflyc python-flake8
@iflyc python-pylint
@iflyc rst
@iflyc ruby-rubocop
@iflyc ruby
@iflyc ruby-jruby
@iflyc rust
@iflyc sass
@iflyc scala
@iflyc scss
@iflyc sh-dash
@iflyc sh-bash
@iflyc slim
@iflyc tex-chktex
@iflyc tex-lacheck
@iflyc xml-xmlstarlet
@iflyc xml-xmllint
@iflyc yaml-ruby
@iflyc zsh
@end itemize

Use @kbd{M-x flycheck-describe-checker} in this buffer to get help for
the syntax checker under point.

@node Definition Index,  , Syntax checkers, Top
@comment  node-name,  next,  previous,  up
@unnumbered Type, Function and Variable Definition Index

@printindex cp

@bye

@c Local Variables:
@c mode: texinfo
@c TeX-master: t
@c TeX-command-default: "Makeinfo"
@c coding: utf-8
@c End:<|MERGE_RESOLUTION|>--- conflicted
+++ resolved
@@ -3010,13 +3010,11 @@
 @ghissue{243, Customize the delay for displaying errors via
 @code{flycheck-display-errors-delay}}
 @item
-<<<<<<< HEAD
 @ghissue{215, Add @code{info} level for informational annotations by
 syntax checkers}
-=======
+@item
 @ghissue{259, Add a new symbol @code{temporary-file-name} to pass
 temporary file names to syntax checkers}
->>>>>>> b18722d8
 @end itemize
 
 @item
@@ -3037,15 +3035,13 @@
 @item
 @ghissue{222, Do not automatically check syntax in encrypted files}
 @item
-<<<<<<< HEAD
 @ghissue{215, Parse notes from @code{c/c++-clang} into info level
 messages}
 @item
 @ghissue{215, Demote convention warnings from @code{python-pylint} to
 info level}
-=======
+@item
 @ghissue{256, Support @code{enh-ruby-mode} in Ruby syntax checkers}
->>>>>>> b18722d8
 @end itemize
 
 @item
