\input texinfo
@setfilename flycheck.info
@settitle The Flycheck manual
@documentencoding UTF-8
@documentlanguage en

@c Macros

@c A Github link shortcut
@macro gh{url, text}
@uref{https://github.com/\url\, \text\}
@end macro

@macro flyc{checker}
@code{\checker\}
@end macro

@macro iflyc{checker}
@item @flyc{\checker\}
@end macro

@syncodeindex vr cp
@syncodeindex fn cp
@syncodeindex tp cp

@ifhtml
@html
<div id="frontmatter">

<p class="text-center lead">
Modern on-the-fly syntax checking for GNU Emacs 24
<small>(aka “Flymake done right”)</small>
</p>

<p class="text-center">
<small>Copyright © 2013, 2014 Sebastian Wiesner</small>
</p>

<p class="text-center">
<small>Flycheck is distributed under the
terms of the <a href="http://www.gnu.org/licenses/gpl-3.0.en.html"
target="_blank">GNU GPL 3 or any later version</a>.</small>
</p>

<p class="text-center">
<small>This manual is distributed under the terms of the <a
href="http://www.gnu.org/licenses/fdl-1.3.en.html" target="_blank">GNU
FDL 1.3 or any later version</a>, with no Invariant Sections, no
Front-Cover Texts, and no Back-Cover Texts.</small>
<p>

<p class="text-center">
<a class="btn btn-info btn-large" href="Introduction.html#Introduction">
Introduction
</a>
<a class="btn btn-primary btn-large"
   href="https://github.com/flycheck/flycheck"
   target="_blank">
Github
</a>
<a class="btn btn-primary btn-large"
   href="https://github.com/flycheck/flycheck/wiki"
   target="_blank">
Wiki
</a>
</p>
@end html

@center @image{screenshot,,,Flycheck in action}

@html
</div>
@end html

@end ifhtml

@copying
This manual is for Flycheck, the on-the-fly syntax checker for GNU Emacs.

Copyright @copyright{} 2013, 2014 Sebastian Wiesner

@quotation
  Permission is granted to copy, distribute and/or modify this document
  under the terms of the GNU Free Documentation License, Version 1.3 or
  any later version published by the Free Software Foundation; with no
  Invariant Sections, no Front-Cover Texts, and no Back-Cover Texts.  A
  copy of the license is included in the section entitled ``GNU Free
  Documentation License''.
@end quotation
@end copying

@dircategory Emacs
@direntry
* Flycheck: (flycheck). On the fly syntax checking (aka ``flymake done right'')
@end direntry

@titlepage
@end titlepage

@contents

@node Top, Introduction, (dir), (dir)
@top Flycheck manual

@insertcopying

@menu
* Introduction::                Introduce Flycheck, aka ``flymake done right''
* Usage::                       How to use Flycheck for on-the-fly syntax checking
* Extending::                   How to extend Flycheck with new syntax checkers
* API::                         An overview about the Flycheck API
* Contribution::                How to contribute to Flycheck development
* Changes::                     Changes to Flycheck
* Credits::                     Developers and contributors to Flycheck
* GNU Free Documentation License::  The license of this documentation
* Syntax checkers::             Available syntax checkers
* Definition Index::            An index of all types, functions and variables
@end menu

@node Introduction, Usage, Top, Top
@comment  node-name,  next,  previous,  up
@chapter Introduction

Flycheck (aka ``Flymake done right'') is a modern on-the-fly syntax
checking extension for GNU Emacs 24 with

@itemize @bullet
@item
ready-to-use syntax checkers for a bunch of languages,
@item
easy customization,
@item
a comprehensive manual,
@item
a dead simple, declarative API to create new syntax checkers,
@item
major-mode based selection of syntax checkers,
@item
multiple syntax checkers per buffer,
@item
optional error list popup,
@item
a ``doesn't get in your way'' guarantee,
@item
and a clean, concise and understandable implementation with decent test
coverage.
@end itemize

@ifhtml
@noindent
And this is how it looks in action, using the awesome
@uref{https://github.com/bbatsov/zenburn-emacs, Zenburn} color theme and
the great @uref{https://github.com/adobe/source-code-pro, Source Code
Pro} font:
@center @image{screenshot,,,Flycheck in action}
@end ifhtml

@menu
* Features::                    What Flycheck can do for you
* Installation::                How to install Flycheck in your GNU Emacs 24
* Activation::                  How to activate Flycheck for on-the-fly syntax
                                 checking
@end menu

@node Features, Installation, Introduction, Introduction
@comment  node-name,  next,  previous,  up
@section Features

@itemize @bullet
@item
Automatic on-the-fly syntax checking while editing
@item
Fully automatic selection of the syntax checker
@item
Optional manual selection of a syntax checker with
@code{flycheck-select-checker} at @kbd{C-c ! s}
@item
Built-in syntax checkers for:

@itemize @bullet
@item
AsciiDoc (using @command{asciidoc})
@item
C/C++ (using @command{clang} and @command{cppcheck})
@item
CFEngine (using @command{cf-promises})
@item
Chef cookbooks (using @command{foodcritic}))
@item
CoffeeScript (using @command{coffee} and @command{coffeelint})
@item
CSS (using @command{csslint}))
@item
D (using @command{dmd})
@item
Elixir (using @command{elixirc})
@item
Emacs Lisp (using the byte compiler and CheckDoc)
@item
Erlang (using @command{erlc})
@item
Go (using @command{gofmt}, @command{go build} and @command{go test})
@item
Haml (using @command{haml})
@item
Handlebars (using @command{handlebars})
@item
Haskell (using @command{ghc} and @command{hlint})
@item
HTML (using @command{tidy})
@item
Javascript (using @command{jshint}, @command{eslint} and @command{gjslint})
@item
JSON (using @command{jsonlint})
@item
LESS (using @command{lessc})
@item
Lua (using @command{luac})
@item
Perl (using @command{perl})
@item
PHP (using @command{php}, @command{phpmd} and @command{phpcs})
@item
Puppet (using @command{puppet parser} and @command{puppet-lint})
@item
Python (using @command{flake8} or @command{pylint})
@item
Racket
@item
ReStructuredText (using @command{rst2pseudoxml.py} from Docutils)
@item
Ruby (using @command{rubocop}, @command{ruby} , @command{jruby} or @command{ruby-lint})
@item
Rust (using @command{rustc})
@item
Sass (using @command{sass})
@item
Scala (using @command{scalac})
@item
SCSS (using @command{scss})
@item
Shell scripts (using @command{bash}, @command{dash}, or @command{zsh}
depending on the type of shell script)
@item
Slim (using @command{slimrb})
@item
TeX/LaTeX (using @command{chktex} or @command{lacheck})
@item
Texinfo (using @command{makeinfo})
@item
Verilog (using @command{verilator})
@item
XML (using @command{xmlstarlet} or @command{xmllint})
@item
YAML (using @command{js-yaml} or @command{ruby})
@end itemize


@item
Nice error indication and highlighting
@item
Easy customization
@item
Syntax checker configuration with project-specific configuration files
and options
@item
Error navigation with @code{next-error} and @code{previous-error}
@item
Error list with @code{flycheck-list-errors} at @kbd{C-c ! l}
@item
Easy declarative API to define new syntax checkers
@item
Error parsers for structured markup formats (e.g. Checkdoc XML)
@end itemize

@subsection 3rd party extensions

The following extensions provide additional cool features for Flycheck:

@itemize @bullet
@item
@uref{https://github.com/flycheck/flycheck-cask, flycheck-cask} makes
Flycheck use Cask packages in @uref{https://github.com/cask/cask, Cask}
projects.

@item
@uref{https://github.com/flycheck/flycheck-color-mode-line,
flycheck-color-mode-line.el} colors the mode line according to the
Flycheck status.

@item
@uref{https://github.com/flycheck/flycheck-d-unittest,
flycheck-d-unittests} adds a Flycheck checker to run unit tests for D
programs on the fly.

@item
@uref{https://github.com/flycheck/flycheck-hdevtools,
flycheck-hdevtools} adds a Flycheck syntax checker for Haskell based on
@uref{https://github.com/bitc/hdevtools/, hdevtools}.

@end itemize

@node Installation, Activation, Features, Introduction
@comment  node-name,  next,  previous,  up
@section Installation

Install the ELPA package from @uref{http://melpa.milkbox.net, MELPA} or
@uref{http://marmalade-repo.org/, Marmalade} using @kbd{M-x
package-install RET flycheck}.  The former is the @emph{recommended}
repository.

Neither of these repositories is included in GNU Emacs by default.  You
need to enable these repositories explicitly.  For instance, to add the
MELPA repository, add the following code to @file{init.el}:

@lisp
(require 'package)
(add-to-list 'package-archives
             '("melpa" . "http://melpa.milkbox.net/packages/") t)
(package-initialize)
@end lisp

If you use @uref{https://github.com/cask/cask, Cask}, add the
following to your @file{Cask} file:

@lisp
(source gnu)
(source melpa)

(depends-on "flycheck")
@end lisp

Flycheck supports Emacs 24.  It is tested with Emacs 24.3, and Emacs
snapshot builds.  It should work with GNU Emacs 24.1 and 24.2 as well,
but it is not tested against these versions.  If it does not work with
these versions, please report an issue.

Flycheck does not support Windows, but tries to be compatible with it.
You may try to use Flycheck on Windows.  It should mostly work, but
expect problems and issues.  Pull requests which improve Windows
compatibility are welcome.

Flycheck also does not support GNU Emacs 23 and other flavors of Emacs
(e.g. XEmacs, Aquamacs, etc.).  Don't try, it will @emph{not} work.

Most checkers depend on external tools to perform the actual syntax
checking.  Use @code{flycheck-describe-checker} to get help about a
syntax checker and its dependencies.

@node Activation,  , Installation, Introduction
@comment  node-name,  next,  previous,  up
@section Activation

Once installed, enable Flycheck mode with @kbd{M-x flycheck-mode}.  To
automatically enable Flycheck in all buffers, in which it can be used,
add the following to your @file{init.el} file:

@lisp
(add-hook 'after-init-hook #'global-flycheck-mode)
@end lisp

Flycheck will not check syntax in buffers for remote or encrypted
files.  The former is potentially slow, and the latter might leak
confidential data to temporary directories.

@node Usage, Extending, Introduction, Top
@comment  node-name,  next,  previous,  up
@chapter Usage

This chapter explains the usage of Flycheck.

@menu
* Syntax checking::             How syntax is checked
* Selection::                   How syntax checkers are selected
* Configuration::               How to configure individual syntax checkers
* Reporting::                   How syntax warnings and errors are reported
* Navigation::                  How to navigate syntax warnings and errors
* Mode line::                   How status information is displayed in the mode
                                 line
@end menu

@node Syntax checking, Selection, Usage, Usage
@comment  node-name,  next,  previous,  up
@section Syntax checking

By default, @code{flycheck-mode} checks syntax automatically when

@itemize
@item
the mode is enabled,
@item
the file is saved,
@item
or if new lines are inserted.
@end itemize

@noindent
However, you can customize automatic syntax checking with
@code{flycheck-check-syntax-automatically}:

@defopt flycheck-check-syntax-automatically
When Flycheck should check syntax automatically.

This variable is list of events that may trigger syntax checks.  The
following events are known:

@table @code
@item mode-enabled
Check syntax immediately if @code{flycheck-mode} is enabled.
@item save
Check syntax immediately after the buffer was saved.
@item new-line
Check syntax immediately after a new line was inserted into the buffer.
@item idle-change
Check syntax a short time after the last change to the buffer.
@end table

An syntax check is only conducted for events that are contained in this
list.  For instance, the following setting will cause Flycheck to
@emph{only} check if the mode is enabled or the buffer was saved, but
@emph{never} after changes to the buffer contents:

@lisp
(setq flycheck-check-syntax-automatically '(mode-enabled save))
@end lisp

If the list is empty syntax is never checked automatically.  In this
case, use @code{flycheck-buffer} to check syntax manually.
@end defopt

@defopt flycheck-idle-change-delay
How many seconds to wait before starting a syntax check.

After the buffer was changed, Flycheck waits as many seconds as the
value of this variable before starting a syntax check.  If the buffer is
changed during this time, Flycheck starts to wait again.

This variable has no effekt, if @code{idle-change} is not contained in
@code{flycheck-check-syntax-automatically}.
@end defopt

@noindent
Regardless of automatic syntax checking you can also check the buffer
manually:

@table @kbd
@item C-c ! c
@itemx M-x flycheck-buffer
@findex flycheck-buffer
Start a syntax check in the current buffer.
@end table

Each syntax check is comprised of the following steps:

@enumerate
@item
Run hooks in @code{flycheck-before-syntax-check-hook}.
@item
Clear error information from previous syntax checks.
@item
Select a suitable syntax checker.  @xref{Selection}, for more
information on how syntax checkers are selected.
@item
Copy the contents of the buffer to be checked to a temporary file.
@item
Execute the syntax checker.
@item
Parse the output of the tool, and report all errors and warnings.
@xref{Reporting}, for more information.
@item
If the buffer can be checked with another syntax checker, continue from
step 4, but with the next syntax checker.  This is called ``chaining''
of syntax checkers.
@item
Run hooks in @code{flycheck-after-syntax-check-hook}.
@end enumerate

@defopt flycheck-after-syntax-check-hook
Functions to run after each syntax check.

This hook is run after a syntax check was finished.

At this point, @b{all} chained checkers were run, and all errors were
parsed, highlighted and reported.  @xref{Reporting}, for more
information about error reporting.  The variable
@code{flycheck-current-errors} contains all errors from all syntax
checkers run during the syntax check, so you can use the various error
analysis functions.

Note that this hook does @b{not} run after each individual syntax
checker in the syntax checker chain, but only after the @b{last
checker}.

This variable is a normal hook. @xref{Hooks, , ,elisp}.
@end defopt

@defopt flycheck-before-syntax-check-hook
Functions to run before each syntax check.

This hook is run right before a syntax check starts.

Error information from the previous syntax check is @b{not} cleared
before this hook runs.

Note that this hook does not @b{run} before each individual syntax
checker in the syntax checker chain, but only before the @b{first
checker}.

This variable is a normal hook. @xref{Hooks, , ,elisp}.
@end defopt

There is also a hook run whenever a syntax check fails:

@defopt flycheck-syntax-check-failed-hook
Functions to run if a syntax check failed.

This hook is run whenever an error occurs during Flycheck's
internal processing.  No information about the error is given to
this hook.

You should use this hook to conduct additional cleanup actions
when Flycheck failed.

This variable is a normal hook. @xref{Hooks, , ,elisp}.
@end defopt


@node Selection, Configuration, Syntax checking, Usage
@comment  node-name,  next,  previous,  up
@section Syntax checker selection

By default Flycheck automatically selects a suitable syntax checker from
all @dfn{enabled} syntax checkers, that is, all syntax checkers
contained in @code{flycheck-checkers} and not in
@code{flycheck-disabled-checkers}:

@defopt flycheck-checkers
A list of all syntax checkers to use as candidates for automatic checker
selection.

The first suitable syntax checker from this list is used to check a
buffer.  A syntax checker is suitable, if

@itemize @bullet
@item
it may be used for the current major mode,
@item
its predicate matches,
@item
and if the syntax checking tool exists.
@end itemize

A syntax checker contained in this list is said to be @dfn{registered}.

@xref{Syntax checkers}, for a list of available checkers.

You should not need to change this option normally.  Please use
@code{flycheck-disabled-checkers} to disable specific syntax checkers.
@end defopt

@defopt flycheck-disabled-checkers
A list of all syntax checkers which must @emph{not} be used for
automatic checker selection.

This variable overrides a @code{flycheck-checkers}: A syntax checker in
this list will never be used, even if it is contained in
@code{flycheck-checkers}.

A syntax checker contained in this list is said to be @dfn{disabled}.
If a syntax checker is registered and not disabled, it is @dfn{enabled}.

Use this option to disable specific syntax checkers.
@end defopt

If no suitable syntax checker is found the syntax check is
@emph{silently} omitted.  @emph{No} error is signaled, and only a
specific indicator informs about the omitted syntax check.  @xref{Mode
line}.

You can manually select a specific syntax checker for the current
buffer, too:

@table @kbd
@item C-c ! s
@itemx M-x flycheck-select-checker
@findex flycheck-select-checker
Select a syntax checker for the current buffer.

With prefix arg, deselect the current syntax checker if any, and
re-enable automatic selection.

Any defined syntax checker can be selected with this command, regardless
of whether it is contained in @code{flycheck-checkers} or
@code{flycheck-disabled-checkers}.
@end table

By default, the prompt uses IDO for completion and matching, but you can
change the completion system in use:

@defopt flycheck-completion-system
The completion system to use.

@table @code
@item ido
Use IDO.

@item grizzl
Use @uref{https://github.com/d11wtq/grizzl, Grizzl}.

@item nil
Use the standard unfancy @code{completing-read}.  This is @b{not}
recommended.
@end table
@end defopt

@noindent
@code{flycheck-select-checker} sets @code{flycheck-checker}:

@defvar flycheck-checker
Syntax checker to use for the current buffer.

The variable is buffer local, and safe as file local variable for
registered checkers.

If unset, automatically select a suitable syntax checker.

If set, only use this syntax checker.  Automatic selection is
@emph{disabled}.  If the syntax checker is unusable, signal an error.
@end defvar

@noindent
You may directly set this variable, e.g. via file local variables.  For
instance, you can use the following file local variable within a Python
source file to always check this file with @command{pylint}:

@example
# Local Variables:
# flycheck-checker: python-pylint
# End:
@end example

@noindent
@xref{Specifying File Variables, , ,emacs}, for more information about
file variables.

Each syntax checker provides documentation with information about the
executable the syntax checker uses, in which buffers it will be used for
syntax checks, and whether it can be configured.  @xref{Configuration},
for more information about syntax checker configuration.

@table @kbd
@item C-c ! ?
@itemx M-x flycheck-describe-checker
@findex flycheck-describe-checker
Show the documentation of a syntax checker.
@end table

@node Configuration, Reporting, Selection, Usage
@comment  node-name,  next,  previous,  up
@section Syntax checker configuration

@subsection Syntax checker executables

For each syntax checker, there is a buffer-local, customizable variable
@code{flycheck-@var{checker}-executable}, where @var{checker} is the
name of the syntax checker.

The value of this variable is either nil, or a string.  In the former
case, Flycheck uses the default executable from the syntax checker
definition when executing the syntax checker.  In the latter case, it
uses the value of the variable as executable.

Use these variables to override the executable from the definition per
buffer.  For instance, you could use a different Emacs version with the
@code{emacs-lisp} or @code{emacs-lisp-checkdoc}.

You can either set this variable directly in your @file{init.el}, or
change it interactively:

@table @kbd
@item C-c ! e
@itemx M-x flycheck-set-checker-executable
@findex flycheck-set-checker-executable
Set the executable of a syntax checker in the current buffer.

Prompt for a syntax checker, and an executable file, and set the
corresponding executable variable.

With prefix arg, prompt for a syntax checker and reset its executable to
the default.
@end table

@subsection Syntax checker options

Some syntax checkers can be configured via options.  The following
options are provided by Flycheck (use @kbd{C-h v} or @kbd{M-x
describe-variable} on the variable name for detailed help):

@defopt flycheck-clang-definitions
Additional preprocessor definitions for @code{c/c++-clang}.
@end defopt

@defopt flycheck-clang-include-path
Include search path for @code{c/c++-clang}.
@end defopt

@defopt flycheck-clang-includes
Additional include files for @code{c/c++-clang}.
@end defopt

@defopt flycheck-clang-language-standard
The language standard for @code{c/c++-clang}.
@end defopt

@defopt flycheck-clang-ms-extensions
Whether to enable Microsoft extensions in @code{c/c++-clang}.
@end defopt

@defopt flycheck-clang-no-rtti
Whether to disable RTTI in @code{c/c++-clang}.
@end defopt

@defopt flycheck-clang-standard-library
The standard library to use for @code{c/c++-clang}.
@end defopt

@defopt flycheck-clang-warnings
Additional warnings to enable in @code{c/c++-clang}.
@end defopt

@defopt flycheck-cppcheck-checks
Additional checks to use in @code{c/c++-cppcheck}.
@end defopt

@defopt flycheck-emacs-lisp-initialize-packages
Whether to initialize packages (see @code{package-initialize}) before
invoking the byte compiler in the @code{emacs-lisp} syntax checker.

When @code{nil}, never initialize packages.  When @code{auto},
initialize packages only when checking files from the user's Emacs
configuration in @code{user-emacs-directory}.  For any other non-nil
value, always initialize packages.
@end defopt

@defopt flycheck-emacs-lisp-load-path
The @code{load-path} to use while checking with @code{emacs-lisp}.

The directory of the file being checked is always added to
@code{load-path}, regardless of the value of this variable.

Note that changing this variable can lead to wrong results of the
syntax check, e.g. if an unexpected version of a required library
is used.
@end defopt

@defopt flycheck-emacs-lisp-package-user-dir
The package directory for the @code{emacs-lisp} syntax checker.
@end defopt

@defopt flycheck-eslint-rulesdir
A directory with custom rules for the @code{javascript-eslint} syntax
checker.
@end defopt

@defopt flycheck-flake8-maximum-complexity
The maximum McCabe complexity the @code{python-flake8} syntax checker
allows without reporting a warning.
@end defopt

@defopt flycheck-flake8-maximum-line-length
The maximum length of a line in characters the @code{python-flake8}
syntax checker allows without reporting an error.
@end defopt

@defopt flycheck-ghc-no-user-package-database
Whether to disable the user package database for @code{haskell-ghc}.
@end defopt

@defopt flycheck-ghc-package-databases
A list of package database for @code{haskell-ghc}.
@end defopt

@defopt flycheck-ghc-search-path
A list of module directories for the search path of @code{haskell-ghc}.
@end defopt

@defopt flycheck-phpcs-standard
The coding standard @code{php-phpcs} shall use.
@end defopt

@defopt flycheck-phpmd-rulesets
The rule sets @code{php-phpmd} shall use.
@end defopt

@defopt flycheck-rubocop-lint-only
Whether to disable style checks for @code{ruby-rubocop}.
@end defopt

@defopt flycheck-sass-compass
Whether to enable the Compass CSS framework for @code{sass}.
@end defopt

@defopt flycheck-scss-compass
Whether to enable the Compass CSS framework for @code{scss}.
@end defopt

@subsection Syntax checker configuration files

Some syntax checkers also read configuration files denoted by associated
@dfn{configuration file variables}.  The following configuration files
are provided by Flycheck:

@defopt flycheck-chktexrc
The configuration file for the @code{tex-chktex} syntax checker.
@end defopt

@defopt flycheck-coffeelintrc
The configuration file for the @code{coffee-coffeelint} syntax checker.
@end defopt

@defopt flycheck-eslintrc
The configuration file for the @code{javascript-eslint} syntax checker.
@end defopt

@defopt flycheck-flake8rc
The configuration file for the @code{python-flake8} syntax checker.
@end defopt

@defopt flycheck-gjslintrc
The configuration file for the @code{javascript-gjslint} syntax checker.
@end defopt

@defopt flycheck-jshintrc
The configuration file for the @code{javascript-jshint} syntax checker.
@end defopt

@defopt flycheck-pylintrc
The configuration file for the @code{python-pylint} syntax checker.
@end defopt

@defopt flycheck-rubocoprc
The configuration file for the @code{ruby-rubocop} syntax checker.
@end defopt

@defopt flycheck-tidyrc
The configuration file for the @code{html-tidy} syntax checker.
@end defopt

The value of these variables is either a string or nil.  In the former
case, locate the configuration file using the functions in
@code{flycheck-locate-config-file-functions}:

@defopt flycheck-locate-config-file-functions
Functions to locate syntax checker configuration files.

Each function in this hook must accept two arguments: The value of the
configuration file variable, and the syntax checker symbol.  It must
return either a string with an absolute path to the configuration file,
or nil, if it cannot locate the configuration file.

The functions in this hook are called in order of appearance, until a
function returns non-nil.  The configuration file returned by that
function is then given to the syntax checker if it exists.
@end defopt

With the default value of this variable, configuration files are located
by the following algorithm:

@enumerate
@item
If the configuration file variable contains a path a directory
separator, expand the path against the buffer's default directory and
use the resulting path as configuration file.
@item
If @uref{https://github.com/bbatsov/projectile, Projectile} is available
and the current buffer is part of a project project, search the
configuration file in the root directory of the project.
@item
If the buffer has a file name, search the buffer's directory and any
ancestors thereof for the configuration file.
@item
Eventually attempt to locate the configuration file in the user's home
directory.
@end enumerate

If any of these steps succeeds, the subsequent steps are not executed.

If the configuration file is found, pass it to the syntax checker upon
invocation.

If the configuration file is not found, or if the value of the variable
is nil, invoke the syntax checker without a configuration file.

Customize these variables using @kbd{M-x customize-group RET
flycheck-config-files}.  Use @code{flycheck-describe-checker} to find
out whether a syntax checker has a configuration file.

You may also use these variables as file-local variables.  For instance,
the following checks the Javascript file always with @file{.jshintrc}
from the parent directory:

@example
// Local variables:
// flycheck-jshintrc: "../.jshintrc"
// End:
@end example

@node Reporting, Navigation, Configuration, Usage
@comment  node-name,  next,  previous,  up
@section Error reporting

Errors and warnings from a syntax checker are

@itemize @bullet
@item
reported in the mode line or in a popup buffer, depending on the length
of the error messages,
@item
indicated according to @code{flycheck-indication-mode},
@item
and highlighted in the buffer with @code{flycheck-error} and
@code{flycheck-warning} faces respectively, according to
@code{flycheck-highlighting-mode}
@end itemize

@defvr {Face} flycheck-error
@defvrx {Face} flycheck-warning
The faces to use to highlight errors and warnings respectively.

Note that the default faces provided by GNU Emacs are ill-suited to
highlight errors because these are relatively pale and do not specify a
background color or underline.  Hence highlights are easily overlook and
even @b{invisible} for white space.

For best error highlighting customize these faces, or choose a color
theme that has reasonable Flycheck faces, for instance the excellent
@url{https://github.com/bbatsov/solarized-emacs,Solarized theme}.
@end defvr

@defopt flycheck-highlighting-mode
This variable determines how to highlight errors:

@table @code
@item columns
Highlights the error column.  If the error does not have a column,
highlight the whole line.

@item symbols
Highlights the symbol at the error column, if there is any, otherwise
behave like @code{columns}.  This is the default.

@item sexps
Highlights the expression at the error column, if there is any,
otherwise behave like @code{columns}.  Note that this mode can be
@b{very} slow in some major modes.

@item lines
Highlights the whole line of the error.

@item nil
Do not highlight errors at all.  However, errors will still be reported
in the mode line and in error message popups, and indicated according to
@code{flycheck-indication-mode}.
@end table
@end defopt

@defvr {Face} flycheck-fringe-error
@defvrx {Face} flycheck-fringe-warning
The faces of fringe indicators for errors and warnings respectively.
@end defvr

@defopt flycheck-indication-mode
This variable determines how to indicate errors:

If set to @code{left-fringe} or @code{right-fringe}, indicate errors and
warnings in the left and right fringe respectively.

If set to @code{nil}, do not indicate errors.  Errors will still be
reported in the mode line and in error message popups, and highlighted
according to @code{flycheck-highlighting-mode}.
@end defopt

You can also completely customize error processing by hooking into
Flycheck:

@defopt flycheck-process-error-functions
Functions to process errors.

Each function in this hook must accept a single argument:  The Flycheck
error to process.  @xref{Error API}, for more information about Flycheck
error objects.

The functions in this hook are called in order of appearance, until a
function returns non-nil.  Thus, a function in this hook may return nil,
to allow for further processing of the error, or t, to indicate that the
error was fully processed and inhibit any further processing.
@end defopt

You can also show a list with all errors in the current buffer:

@table @kbd
@item C-c ! l
@itemx M-x flycheck-list-errors
@findex flycheck-list-errors
List all errors in the current buffer in a separate buffer.

The error list automatically refreshes after a syntax check, and follows
the current buffer, that is, if you switch to another buffer, the error
list is updated to show the errors of the new buffer.
@end table

If you hover a highlighted error with the mouse, a tooltip with the
top-most error message will be shown.

Flycheck also displays errors under point after a short delay:

@defopt flycheck-display-errors-delay
Delay in seconds before displaying errors at point.

Use floating point numbers to express fractions of seconds.
@end defopt

The error is displayed via @code{flycheck-display-errors-function}:

@defopt flycheck-display-errors-function
A function to display errors under point.

If set to a function, call the function with a list of all errors to
show.  If set to nil, to not display errors at all.

The default function is @code{flycheck-display-error-messages}.
@end defopt

The following display functions are available:
@table @code
@item flycheck-display-error-messages
@findex flycheck-display-error-messages
Show error messages separated by empty lines in the echo area.  If the
error messages are too long for the echo area, show the error messages
in a popup buffer instead.

See @code{display-message-or-buffer} for details on when popup buffers
are used.

@item flycheck-display-errors-in-list
@findex flycheck-display-errors-in-list
Show errors in the error list from @code{flycheck-list-errors} or
@kbd{C-c ! l}.

Note that this function does @b{not} actually show the error list
itself, but only adds the errors at point to it.  You need to open the
error list manually with @kbd{C-c ! l} first.
@end table

You can also work with the error messages at point, and copy them into
the kill ring or search them on Google:

@table @kbd
@item C-c ! C-w
@itemx M-x flycheck-copy-messages-as-kill
@findex flycheck-copy-messages-as-kill
Copy all Flycheck error messages at the current point into kill ring.

@item C-c ! /
@itemx M-x flycheck-google-messages
@findex flycheck-google-messages
Google for all Flycheck error messages at the current point.

If there are more than @code{flycheck-google-max-messages} errors at
point, signal an error, to avoid spamming your browser with Google tabs.

Requires the @uref{https://github.com/Bruce-Connor/emacs-google-this,
Google This} library which is available on
@uref{http://melpa.milkbox.net/, MELPA}.

@item C-c ! C
@itemx M-x flycheck-clear
@findex flycheck-clear
Clear all Flycheck errors and warnings in the current buffer.
@end table

@node Navigation, Mode line, Reporting, Usage
@comment  node-name,  next,  previous,  up
@section Error navigation

Flycheck integrates into standard error navigation commands of Emacs.
If @b{no} compilation buffer (including those from @kbd{M-x compile},
@kbd{M-x grep}, @kbd{M-x occur}, etc.) is visible, @kbd{M-g n}
(@code{next-error}) and @kbd{M-g p} (@code{previous-error}) will
navigate between Flycheck warnings and errors in the current buffer.
@xref{Compilation Mode, , ,emacs}, for more information about these
commands.

You can disable this integration by setting
@code{flycheck-next-error-navigation} to nil:

@defopt flycheck-standard-error-navigation
If non-nil, enable navigation of Flycheck errors with the standard
@code{next-error} and friends.

Otherwise, do not integrate in standard error navigation, and let these
functions only navigate compilation mode errors.

Changes to this variable only take effect when enabling
@code{flycheck-mode}.
@end defopt

Visible compilation buffers take precedence over Flycheck navigation.
If such a buffer is visible, @kbd{M-g n} and @kbd{M-g p} will ignore
Flycheck errors and warnings, and navigate errors (or generally results)
reported by the compilation buffer instead.

To address this issue, Flycheck provides independent error navigation
commands:

@table @kbd
@item C-c ! n
@itemx M-x flycheck-next-error
@findex flycheck-next-error
Jump to the next Flycheck error.

With prefix argument, jump forwards by as many errors as specified by
the prefix argument, e.g. @kbd{M-3 C-c ! n} will move to the 3rd error
from the current point.

@item C-c ! p
@itemx M-x flycheck-previous-error
@findex flycheck-previous-error
Jump to the previous Flycheck error.

With prefix argument, jump backwards by as many errors as specified by
the prefix argument, e.g. @kbd{M-3 C-c ! p} will move to the 3rd
previous error from the current point.

@item M-x flycheck-first-error
Jump to the first Flycheck error.

With prefix argument, jump forwards to by as many errors as specified by
the prefix argument, e.g. @kbd{M-3 M-x flycheck-first-error} moves to
the 3rd error from the beginning of the buffer.

@end table

These functions are not affected by the value of
@code{flycheck-standard-error-navigation}.

@node Mode line,  , Navigation, Usage
@comment  node-name,  next,  previous,  up
@section Mode line

Flycheck indicates its state in the mode line:

@table @samp
@item FlyC
There are no errors in the current buffer.
@item FlyC*
A syntax check is being performed currently.
@item FlyC:3/4
There are three errors and four warnings in the current buffer.
@item FlyC-
Automatic syntax checker selection did not find a suitable syntax
checker.  @xref{Selection}, for more information.
@item FlyC!
The syntax check failed.  Inspect the @code{*Messages*} buffer for
details.
@item FlyC?
The syntax check had a dubious result.  The definition of the syntax
checker may be flawed.  Inspect the @code{*Messages*} buffer for
details.  This indicator should never be displayed for built-in syntax
checkers.  If it is, please report this issue to the Flycheck
developers.  @xref{Reporting issues}.
@end table

@node Extending, API, Usage, Top
@comment  node-name,  next,  previous,  up
@chapter Extending

This chapter explains how to add new syntax checkers to Flycheck, and
provides examples for common use cases.

If you define a new syntax checker, @emph{please} contribute it to
Flycheck to make it available to other users, too.  @xref{Contributing
syntax checkers}, for more information.

@menu
* Definition::                  How to define syntax checkers
* Error levels::                Built-in error levels and how to define new
* Error parsers::               Built-in error parsers
* Option filters::              Built-in option filters
* Examples::                    Examples on how to define syntax checkers
@end menu

@node Definition, Error levels, Extending, Extending
@comment  node-name,  next,  previous,  up
@section Definition of syntax checkers

You define new syntax checkers with @code{flycheck-define-checker}:

@defmac flycheck-define-checker symbol docstring &rest properties
Define @var{symbol} as new syntax checker with @var{docstring} and
@var{properties}.

@var{docstring} provides documentation for the syntax checker.  Use
@kbd{C-c ! ?} or @kbd{M-x flycheck-describe-checker} to view the
documentation of a syntax checker.

The following @var{properties} constitute a syntax checker:

@table @code
@item :command (@var{executable} @var{arg} ...)
An unquoted list describing the syntax checker command to execute.

@var{executable} must be a string with the executable of this syntax
checker.

A customizable, buffer-local variable
@code{flycheck-@var{symbol}-executable} is implicitly defined to allow
overriding of the executable.  If this variable is non-nil, Flycheck
uses the value of the variable as executable, otherwise it falls back to
@var{executable}.  In either case, the executable is checked with
@code{executable-find} before use.

Each @var{arg} is an argument to the executable, either as string, or as
one of the following special symbols and forms:

@table @code
@item source
The file to check.

This file is a temporary file with the contents of the buffer to check,
created in the system's temporary directory.

If the buffer to check has a file name, the non-directory component of
the name of the temporary file will be the same as in the buffer's file
name, to support languages which enforce specific rules on the file name
(e.g. the file must be named after the containing feature, class, etc.).

If the buffer to check has no file name, the name of the temporary file
is random.

This symbol is the @b{preferred} way to pass the input file to your
syntax checker.

@item source-inplace
The file to check.

This file is a temporary file with the contents of the buffer to check,
created @b{in the same directory} as the buffer's file.  The name of the
file is random.

If the buffer has no file name, this symbol is equivalent to
@code{source}.

This symbol should be used if and only if the syntax check @b{needs
other files} from the source directory (e.g. include files in C, or
Python modules).

@item source-original
The file name of the current buffer, as by @code{buffer-file-name}, or
an empty string, if the buffer has no file name.

This symbol is provided to @b{additionally} pass the real name of the
file to check to a syntax checker.

It should @b{never} be used as primary input to the syntax checker,
unless both @code{source} and @code{source-original} are absolutely not
applicable.  In this case, be sure to add a predicate to your syntax
checker that inhibits the syntax check, if the buffer has no file name,
or was modified, for otherwise the syntax check will fail or return
out-dated errors:

@lisp
:predicate (lambda () (and (buffer-file-name)
                           (not (buffer-modified-p)))
@end lisp

@item temporary-directory
The path to an existing temporary directory, which is unique on each
execution of the syntax checker.

Use this symbol if you need to move files created by a syntax checker
out of the way.

See the declaration of the @code{elixir} syntax checker for an
application of this symbol.

@item temporary-file-name
The path to a temporary file, which is unique on each execution of the
syntax checker.  The file is @emph{not} created automatically.

Use this symbol if you need to move files created by a syntax checker
out of the way.

See the declaration of the @code{go-build} syntax checker for an
application of this symbol.

@item (config-file @var{option} @var{variable})
A configuration file for this syntax checker.

@var{option} is a string containing the option that specifies a
configuration file to the syntax checker tool.

@var{variable} is a symbol referring to a variable from which to obtain
the name or path of the configuration file.  @xref{Configuration}, for
more information about syntax checker configuration.  Define this
variable with @code{flycheck-def-config-file-var}.

If the configuration file is found, pass the @var{option} and the
absolute path to the configuration file to the syntax checker.
Otherwise the cell is simply dropped from the arguments of the syntax
checker.

If @var{option} ends with a @code{=} character, @var{option} and the
absolute path to the configuration file are concatenated and given as a
single argument to the syntax checker.  Otherwise, @var{option} and the
configuration file path are given as two separate arguments.

@item (option @var{option} @var{variable} [@var{filters}])
The value of a variable.

@var{option} is a string containing the option for with to specify the
value.  @var{filter} is an optional function to be applied to the value
of @var{variable} before use.  @xref{Option filters}, for a list of
built-in option filters.

@var{variable} is a symbol referring to a variable whose value to use.
@xref{Configuration}, for more information about syntax checker
configuration.  Define this variable with
@code{flycheck-def-option-var}.

If @var{variable} is not @code{nil} after applying @var{filter}, pass
@var{option} and the value of @var{variable} after applying
@var{filter}.  Otherwise the cell is simply dropped from the arguments
of the syntax checker.

An @var{option} ending with a @code{=} character is treated like in a
@code{config-file} cell.

@item (option-list @var{option} @var{variable} [@var{prepend-fn} [@var{filter}]])
Like @code{option}, but for lists of options.

@var{option} is a string containing the option to specify.
@var{variable} is a variable whose value must be a list.
@var{prepend-fn} is a function called with @var{option} as first and the
item of the list as second argument.  It should return the result
of prepending @var{option} to the item, either as list or as string.  If
omitted, it defaults to @code{list}, so by default, @var{option} will be
prepended as a separate argument.

@var{filter} is an optional function to be applied to each item in the
list before use.  @xref{Option filters}, for a list of built-in option
filters.

For each item in the value of @var{variable}, which is not @code{nil}
after applying @var{filter}, pass @var{option} the the item after
applying @var{filter}, as returned by @var{prepend-fn}.

Nil items are simply ignored.

@item (option-flag @var{option} @var{variable})
Like @code{option}, but for boolean flags.

@var{option} is a string containing the option to
specify. @var{variable} is a symbol referring to a variable.

If @var{variable} is non-nil, pass @var{option} to the syntax checker.
Otherwise just ignore this argument.

@item (eval @var{form})
The result of evaluating @var{form}.

@var{form} is an arbitrary Emacs Lisp form.  It is evaluated literally
@emph{each time} the syntax checker is executed.  Special forms and
symbols in @var{form} are @emph{not} replaced!

@var{form} must evaluate either to a string, a list of strings or nil.
For any other result, signal an error.

If the result of @var{form} is not nil, pass the result to the syntax
checker @emph{literally}.  Special symbols and forms in the result of
@var{form} are @emph{not} replaced.
@end table

Note these special forms and symbols do @b{not} apply recursively.
Within the body of a cell, special forms and symbols are @b{not}
replaced!

This property is @b{mandatory}.

@item :error-patterns ((@var{level} @var{sexp}) ...)
An unquoted list of one or more error patterns to parse the output of
the syntax checker @code{:command}.

@var{level} is a Flycheck error level, and denotes the severity of
errors matched by the pattern.  This mainly affects the visual
representation of matched errors in buffers.

Flycheck provides the built-in error levels @code{error} and
@code{warning}.  You can define your own error levels with
@code{flycheck-define-error-level}.

The @var{level} is followed by one or more @code{rx} @var{sexp}
elements.  See the docstring of the function @code{rx} for more
information.  In addition to the standard forms of @code{rx}, Flycheck
supports the following additional forms to make specific parts of the
error output available to Flycheck:

@table @code
@item line
Matches the line number the error refers to, as a sequence of one or
more digits.

@item column
Matches a column number the error refers to, as a sequence of one or
more digits.

@item (file-name @var{sexp} ...)
Matches the file name the error refers to.  @var{sexp} matches the name
of the file.  If no @var{sexp} is given, use a default body of
@code{(minimal-match (one-or-more not-newline))}, which is equivalent to
@code{".+?"}.

@item (message @var{sexp} ...)
Matches the error message to be shown to the user.  @var{sexp} matches
the text of the message.  If no @var{sexp} is given, use a default body
of @code{(one-or-more not-newline)}, which is equivalent to @code{".+"}.
@end table

Each of these items is optional, however error messages without a
@code{line} will be ignored and are not shown in the buffer.

The patterns are applied in the order of declaration to the whole output
of the syntax checker.  Output already matched by a pattern will not be
matched by subsequent patterns.  In other words, the first pattern wins.

@item :error-parser @var{function}
@itemx :error-parser (lambda (ouptut checker buffer) @var{body} ...)
A function to parse the output of the syntax checker, either as unquoted
function symbol or @code{lambda} form.

The function must accept three arguments @var{output}, @var{checker} and
@var{buffer}, where @var{output} is the output of the syntax checker as
string, @var{checker} the syntax checker that was used, and
@code{buffer} a buffer object representing the checker buffer.

The function must return a list of @code{flycheck-error} objects parsed
from @var{output}.  @xref{Error API}, for information about
@code{flycheck-error}.  @xref{Error parsers}, for a list of built-in
error parsers.

If this property is given, it takes precedence over
@code{:error-patterns}.  To use an error parser together with patterns,
you must manually call @code{flycheck-parse-output-with-patterns} in
your error parser to apply the error patterns.  You can then manipulate
the @code{flycheck-error} objects returned by this function.

@item :modes @var{mode}
@itemx :modes (@var{mode}...)
An unquoted major mode symbol or an unquoted list thereof.

If given, this syntax checker is only used, if the major mode of the
buffer to check is equal (as in @code{eq}) to any given @var{mode}.

@item :predicate @var{function}
@itemx :error-parser (lambda () @var{body} ...)
A function to determines whether to use this syntax checker in the
current buffer, either as unquoted function symbol or as @code{lambda}
form.  The syntax checker is only used if this function returns non-nil
when called in the buffer to check.

If @var{:modes} is given, the function is only called in matching major
modes.  That means, if both @code{:modes} and @code{:predicate} are
given, @b{both} must match for this syntax checker to be used.

@item :next-checker (@var{item} ...)
An unquoted list defining the syntax checker to run after this checker.

Flycheck tries all items in the order of declaration, and runs the first
usable one.  Subsequent items are @emph{not} used.

Each @var{item} is either a syntax checker symbol or a cons cell
@code{(@var{predicate} . @var{checker})}.

In the former case, the syntax checker is usable, if it is eligible for
automatic selection.  In the latter case, the @var{predicate} must also
match.

@var{predicate} is either @code{no-errors} or @code{warnings-only}:

@table @code
@item no-errors
The syntax @var{checker} is only considered if this syntax checker
reported no errors at all.
@item warnings-only
The syntax @var{checker} is only considered if this syntax checker only
reported warnings, but no errors.
@end table
@end table

@code{:command} is @b{mandatory}.  A syntax checker must also have at
least one of @code{:modes} and @code{:predicate}, and at least one of
@code{:error-patterns} or @code{:error-parser} are present, an error is
signaled.  If @code{:predicate} and @code{:modes} are given, both must
match for the syntax checker to be used.  @code{:next-checkers} is
entirely optional.

If any property has an invalid value, a (compile-time) error is
signaled.
@end defmac

A syntax checker define with @code{flycheck-define-checker} is already
suitable for manual checker selection with
@code{flycheck-select-checker}.  To make the syntax checker available
for automatic selection, add it to @code{flycheck-checkers}.
@xref{Selection}.

@defmac flycheck-def-config-file-var @var{symbol} @var{checker} @
  &optional @var{filename}
Define @var{symbol} as configuration file variable for a syntax
@var{checker}, with a default value of @var{filename}.

@var{symbol} is declared as customizable, buffer-local variable using
@code{defcustom}, to provide a configuration file for the given syntax
@var{checker}.  The variable has the customization type @code{string},
and gets a comprehensive docstring, including a reference to
@var{checker}.

@var{filename} is used as initial value for the variable.  If omitted,
the initial value is nil.

Use this macro together with the @code{config-file} cell in the command
of a syntax checker.
@end defmac

@defmac flycheck-def-option-var @var{symbol} @var{initial-value} @
  @var{checker} &optional @var{custom-args}
Define @var{symbol} as option variable for a syntax @var{checker}, with
the given @var{initial-value}.

@var{symbol} is declared as customizable variable, buffer-local variable
using @code{defcustom}, to provide an option for the given syntax
@var{checker}.  @var{symbol} gets a comprehensive docstring, including a
reference to @var{checker}.

@var{custom-args} are forwarded to @code{defcustom}.  Declare the
customization type here.

Use this macro together with the @code{option} cell in the command of a
syntax checker.
@end defmac

@node Error levels, Error parsers, Definition, Extending
@comment  node-name,  next,  previous,  up
@section Error levels

Flycheck provides two built-in error levels:

@table @code
@item error
Severe errors which cannot be ignored
@item warning
Potential errors which can be ignored
@item info
Informational annotations
@end table

You can define your own error levels with
@code{flycheck-define-error-level}:

@deffn flycheck-define-error-level @var{level} &rest @var{properties}
Define a new error @var{level} with @var{properties}.

The following @var{properties} constitute an error level:

@table @code
@item :overlay-category @var{category}
The overlay @var{category} for @var{level}, as symbol.

An overlay category is a symbol whose properties provide the default
values for overlays of this category.  @xref{Overlay properties, ,
,elisp}, for more information about overlay properties and categories.

A category for an error level overlay should at least define the
@code{face} property, for error highlighting.  Other useful properties
for error level categories are @code{priority} to influence the stacking
of multiple error level overlays, and @code{help-echo} to define a
default error messages for errors without messages.
@item :fringe-face @var{face}
A face to use for fringe indicators for @var{level}, as symbol.
@item :fringe-bitmap @var{bitmap}
A fringe bitmap to use for fringe indicators for @var{level}, as symbol.

@xref{Fringe Bitmaps, , ,elisp}, for a list of built-in fringe bitmaps,
and instructions on how to define new bitmaps.
@end table

@end deffn

@node Error parsers, Option filters, Error levels, Extending
@comment  node-name,  next,  previous,  up
@section Error parsers

Syntax checkers may use more sophisticated error parsing by using the
@code{:error-parser} property.  @xref{Definition}, for information about
syntax checker definition.

Flycheck provides the following error parsers for use by syntax
checkers:

@table @code
@item flycheck-parse-with-patterns
Parse output with the @code{:error-patterns} of the syntax checker.
@item flycheck-parse-checkstyle
Parse XML output similar to @uref{http://checkstyle.sourceforge.net/,
Checkstyle}.
@end table

You may also define your own error parsers.  An error parser is a
function that takes three arguments:

@table @var
@item output
The complete output of the syntax checker as string.
@item checker
A symbol denoting the executed syntax checker.
@item buffer
A buffer object referring to the buffer that was syntax-checked.
@end table

The function shall return a list of Flycheck errors.  @xref{Error API},
for more information about Flycheck errors.

Flycheck provides some utility functions to implement error parsers.
@xref{Error parser API}.

@node Option filters, Examples, Error parsers, Extending
@comment  node-name,  next,  previous,  up
@section Option filters

Flycheck provides the following built-in option filters for use with the
@code{option} cell:

@table @code
@item flycheck-option-int
An integral option that handles @code{nil} correctly (unlike
@code{number-to-string}).

@item flycheck-option-comma-separated-list
An option for a comma separated list.
@end table

@node Examples,  , Option filters, Extending
@comment  node-name,  next,  previous,  up
@section Examples of syntax checkers

@menu
* Simple example::              How to define a basic syntax checker
* Predicate example::           How to control syntax checker usage
* Configuration example::       How to configure syntax checkers
* Chaining example::            How to execute more than one syntax checker
@end menu

@node Simple example, Predicate example, Examples, Examples
@comment  node-name,  next,  previous,  up
@subsection Basic syntax checkers

As explained in the previous chapter @ref{Extending} a syntax checker is
declared with @code{flycheck-define-checker}.

We will use this function to define a syntax checker using the PHP
CodeSniffer utility for the PHP programming language:

@lisp
(flycheck-define-checker php-phpcs
  "A PHP syntax checker using PHP_CodeSniffer.

See URL `http://pear.php.net/package/PHP_CodeSniffer/'."
  :command ("phpcs" "--report=checkstyle" source)
  :error-parser flycheck-parse-checkstyle
  :modes php-mode)
@end lisp

First we specify the @code{:command} to execute.  The first element of
the command list is the name of the executable, @command{phpcs} in our
case.  This command is checked for existence with @code{executable-find}
before using this syntax checker.  If the command does not exist, the
syntax checker is @emph{not} used.

The executable is following by the arguments, in this case some options
and the symbol @code{source}.  This symbol is replaced with the file to
check.  This file is a temporary file created in the system temporary
directory and containing the contents of the buffer to check.

Next we specify how to parse the output of the syntax checker.  PHP
CodeSniffer provides an option to output errors in an XML format similar
to the Java tool Checkstyle, so we use the built-in @emph{error parser}
@code{flycheck-parse-checkstyle} to parse the output.

Eventually we enable the syntax checker in PHP editing modes.

If the syntax checker does not provide any sort of structured output
format, we have to parse the error messages from the textual output.  To
do so, we can use @emph{error patterns}, like in the Pylint syntax
checker for the Python programming language:

@lisp
(flycheck-define-checker python-pylint
  "A Python syntax and style checker using Pylint.

See URL `http://pypi.python.org/pypi/pylint'."
  :command ("epylint" source-inplace)
  :error-patterns
  ((warning line-start (file-name) ":" line
            ": Warning (W" (zero-or-more not-newline) "): "
            (message) line-end)
   (error line-start (file-name) ":" line
          ": Error (E" (zero-or-more not-newline) "): "
          (message) line-end)
   (error line-start (file-name) ":" line ": [F] " (message) line-end))
  :modes python-mode)
@end lisp

Again, there is a @code{:command}, however we use the
@code{source-inplace} symbol this time.  This symbol causes the
temporary file to be created in the same directory as the original file,
making information from the source code tree available to the syntax
checker.  In case of Pylint, these are the Python packages from the
source code tree.

Next we give the list of @code{:error-patterns} to parse errors.  These
patterns extract the error location and the error message from the
output of @command{epylint}.  An error pattern is a list containing a
regular expression with match groups to extract the error information,
and an error level.

Eventually we enable the syntax checker in @code{python-mode}.

@node Predicate example, Configuration example, Simple example, Examples
@comment  node-name,  next,  previous,  up
@subsection Syntax checkers with predicates

In the previous examples the syntax checkers were specific to certain
major modes.  However, this is not always the case.  For instance, GNU
Emacs provides a single mode only for shell scripting in various Shell
languages.  A syntax checker for a specific shell must check whether the
edited shell script is written for the right shell:

@lisp
(flycheck-define-checker zsh
  "A Zsh syntax checker using the Zsh shell.

See URL `http://www.zsh.org/'."
  :command ("zsh" "-n" "-d" "-f" source)
  :error-patterns
  ((error line-start (file-name) ":" line ": " (message) line-end))
  :modes sh-mode
  :predicate (lambda () (eq sh-shell 'zsh)))
@end lisp

This syntax checker for the Zsh shell is enabled in @code{sh-mode} as
specified by @code{:modes}, however it specifies an additional
@code{:predicate} to determine whether the right shell is in use.  Hence
this syntax checker is only used if a Zsh shell scripting is being
edited in @code{sh-mode}, but not if a Bash or POSIX Shell script is
being edited.

A syntax checker may even go as far as not having @code{:modes} at all.
For instance, there is no special JSON mode, but syntax checking JSON is
still desirable.  Hence a JSON syntax checker may use the
@code{:predicate} to check the file extension:

@lisp
(flycheck-define-checker json-jsonlint
  "A JSON syntax and style checker using jsonlint.

See URL `https://github.com/zaach/jsonlint'."
  :command ("jsonlint" "-c" "-q" source)
  :error-patterns
  ((error line-start
          (file-name)
          ": line " line
          ", col " column ", "
          (message) line-end))
  :predicate
  (lambda ()
    (or
     (eq major-mode 'json-mode)
     (and buffer-file-name
          (string= "json" (file-name-extension buffer-file-name))))))
@end lisp

This syntax checker is now used whenever a file ends with @code{.json},
regardless of the major mode.

@node Configuration example, Chaining example, Predicate example, Examples
@comment  node-name,  next,  previous,  up
@subsection Configuration files for syntax checkers

Some syntax checkers can be configured using configuration files given
by an option.  Flycheck provides built-in support to handle such
configuration files:

@lisp
(flycheck-def-config-file-var flycheck-jshintrc javascript-jshint ".jshintrc")

(flycheck-define-checker javascript-jshint
  "A JavaScript syntax and style checker using jshint.

See URL `http://www.jshint.com'."
  :command ("jshint" "--checkstyle-reporter"
            (config-file "--config" flycheck-jshintrc) source)
  :error-parser flycheck-parse-checkstyle
  :modes (js-mode js2-mode js3-mode))
@end lisp

As you can see, we define a syntax checker for Javascript, using the
@command{jshint} utility.  This utility accepts a configuration file via
the @option{--config} option.

To use a configuration file with jshint, we first declare the variable
@code{flycheck-jshintrc} that provides the name of the file, as
oexplained in @ref{Configuration}.

In the @code{:command} we use a @code{config-file} element to pass the
configuration file to the syntax checker.  If the configuration file is
found, its path will be passed to the syntax checker, using the option
specified after the @code{config-file} symbol.  Otherwise the whole
element is simply omitted from the command line.

Some Syntax checkers can also be configured using options passed on the
command line.  Flycheck supports this case, too.  We will use this
facility to extend the PHP CodeSniffer syntax checker from the
@ref{Simple example} with support for coding standards:

@lisp
(flycheck-def-option-var flycheck-phpcs-standard nil phpcs
  "The coding standard for PHP CodeSniffer."
  :type '(choice (const :tag "Default standard" nil)
                 (string :tag "Standard name" nil)))
(put 'flycheck-phpcs-standard 'safe-local-variable #'stringp)

(flycheck-declare-checker php-phpcs
  "A PHP syntax checker using PHP_CodeSniffer."
  :command '("phpcs" "--report=checkstyle"
             (option "--standard=" flycheck-phpcs-standard)
             source)
  :error-parser 'flycheck-parse-checkstyle
  :modes 'php-mode)
@end lisp

The syntax checker is pretty much the same as before, except that a new
element was added to @code{:command}.  This element passes the value of
the new option variable @code{flycheck-phpcs-standard} to the syntax
checker.  This variable is declared with the special macro
@code{flycheck-def-option-var} at the beginning.


@node Chaining example,  , Configuration example, Examples
@comment  node-name,  next,  previous,  up
@subsection Chaining syntax checkers

For many languages, more than a single syntax checker is applicable.
For instance, Emacs Lisp can be checked for syntactic corrections with
the byte code compiler, and for adherence to the Emacs Lisp
documentation style using Checkdoc.  PHP, too, can be syntax checked
with the PHP parser, and verified against coding styles using PHP
CodeSniffer.

To support such cases, syntax checkers can be @dfn{chained} using the
@code{:next-checkers}.  The standard PHP syntax checker uses this to
run PHP CodeSniffer if there are no syntax errors:

@lisp
(flycheck-define-checker php
  "A PHP syntax checker using the PHP command line interpreter.

See URL `http://php.net/manual/en/features.commandline.php'."
  :command ("php" "-l" "-d" "error_reporting=E_ALL" "-d" "display_errors=1"
            "-d" "log_errors=0" source)
  :error-patterns
  ((error line-start (or "Parse" "Fatal" "syntax") " error" (any ":" ",") " "
          (message) " in " (file-name) " on line " line line-end))
  :modes (php-mode php+-mode)
  :next-checkers ((warnings-only . php-phpcs)))
@end lisp

Now PHP CodeSniffer will check the coding style, whenever a PHP syntax
check did not result in any errors, if PHP CodeSniffer syntax checker is
usable @emph{and} registered.

@node API, Contribution, Extending, Top
@comment  node-name,  next,  previous,  up
@chapter Flycheck API

This chapter provides a brief overview over the Flycheck API.

You may use this API to extend Flycheck, e.g. by implementing new error
parsers or more in-depth error analysis.  You will also find this API
helpful if you want to develop Flycheck itself.

As said this chapter merely provides an overview over the Flycheck API.
The documentation is therefore rather brief.  For a definite reference
on a function or variable, consult its docstring via
@code{describe-function} and @code{describe-variable} respectively.

@menu
* Error API::                   How to create and inspect Flycheck errors
* Error parser API::            Utilities for implementing error parsers
@end menu

@node Error API, Error parser API, API, API
@comment  node-name,  next,  previous,  up
@section Error API

Flycheck errors are represented by the CL structure @code{flycheck-error}.
@xref{Structures, , , cl}, for information about CL structures.

@deftp {Structure} flycheck-error @
  buffer checker filename line column message level

A Flycheck error with the following attributes, each of which may be
@code{nil}:

@table @code
@item buffer
The buffer object referring to the buffer this error belongs to.

Note that you do not need to set this attribute when creating errors in
an error parser.  Flycheck automatically keeps track of the buffer
itself.

@item checker
The syntax checker that reported this error.

@item filename
A string containing the filename the error refers to.

@item line
An integer providing the line the error refers to.

@item column
An integer providing the column the error refers to.

If this attribute is nil, Flycheck will assume the error to refer to the
whole line.

@item message
The human-readable error message as string.

@item level
The error level of the message, as symbol denoting an error level
defined with @code{flycheck-define-error-level}.
@end table

There are two constructors you may use to create errors:

@defun flycheck-error-new attributes
Create a new Flycheck error with the given @var{attributes}.

@var{attributes} are given as keyword arguments, for instance:

@lisp
(flycheck-error-new :line 10 :column 5 :message "Foo" :level 'warning)
@end lisp

@end defun

@defun flycheck-error-new-at line column &optional level message @
  &key checker filename buffer
Create a new Flycheck error at the given position.

@var{line} and @var{column} are the line and column of the new error
respectively.  The optional arguments @var{level} and @var{message} are
the level and the message respectively.

The @var{checker}, @var{filename} and @var{buffer} attributes may be
initialized as keyword arguments only.  Note that these keywords
arguments may only be used @b{together} with the optional arguments,
that is @var{level} and @var{message} must be specified explicitly to
use the keyword arguments.

If omitted, @var{buffer} defaults to the current buffer.
@end defun

@end deftp

The following functions are provided to work with errors:

@defun flycheck-error-with-buffer err &optional forms
Evaluate @var{forms} with the current buffer set to the buffer of
@var{err}.  If this buffer is not live, @var{forms} are not evaluated.
@end defun

@defun flycheck-error-line-region err
Get the error line region as @code{(@var{beg} . @var{end})}.
@end defun

@defun flycheck-error-column-region err
Get the error column region.

If @var{err} has no column, return @code{nil}.  Otherwise return the
region around the error column as cons cell @code{(@var{beg}
. @var{end})}.
@end defun

@defun flycheck-error-sexp-region err
Get the error expression region.

If @var{err} has an error column, return the region of the expression at
this column as cons cell @code{(@var{beg} . @var{end})}.  If @var{err}
has no error column, or if there is no expression at this column, return
@code{nil}
@end defun

@defun flycheck-error-pos err
Get the exact buffer position referred to by @var{err}.

This is the position that error navigation would jump to when navigating
to this error.
@end defun

@defun flycheck-error-format error
Format the @var{error} as a human-readable string.
@end defun

The following functions and variables may be used to analyze the errors
of a syntax check.

@defvar flycheck-current-errors
This buffer-local variable stores the errors of the last syntax check,
sorted by line and column number.
@end defvar

@defun flycheck-count-errors errors
Count the number of errors and warnings in @var{errors}.

Return a cons cell @code{(@var{no-errors} . @var{no-warnings})}.
@end defun

@defun flycheck-has-errors-p errors &optional level
Determine if there are any @var{errors} with the given @var{level}.

If @var{level} is omitted, determine whether @var{errors} is not nil.
Otherwise determine whether there are any errors whose level is equal to
the given @var{level}.
@end defun

@node Error parser API,  , Error API, API
@comment  node-name,  next,  previous,  up
@section Error parser API

@defun flycheck-parse-xml-string xml
Parse an @var{xml} string and return the parsed document tree.
@end defun

@node Contribution, Changes, API, Top
@comment  node-name,  next,  previous,  up
@chapter Contribution

Flycheck needs your help, in all aspects.  Please

@itemize @bullet
@item
report all bugs and issues you can find,
@item
tell us your ideas for improvements or new features,
@item
and send us your patches and pull requests!
@end itemize

This chapter helps you in doing so, by giving you guidelines for
contribution.

@menu
* Reporting issues::            How to report issues with Flycheck
* Contributing syntax checkers::  How to contribute your syntax checkers
* Contributing code::           How to contribute code
@end menu

@node Reporting issues, Contributing syntax checkers, Contribution, Contribution
@comment  node-name,  next,  previous,  up
@section Reporting issues

Please report any issues to the
@uref{https://github.com/flycheck/flycheck/issues,Flycheck issue
tracker}.

When doing so, please respect the following guidelines:

@itemize @bullet
@item
Check that the issue has not already been reported.
@item
Check that the issue has not already been fixed in the latest code.
@item
Be clear and precise.  If possible, name functions and command exactly.
@item
Open an issue with a clear title and description in grammatically
correct, complete sentences.  Include the version of Flycheck as shown
by @kbd{M-x flycheck-version}.
@end itemize

We will try to handle each issue appropriately, and adhering to these
guidelines helps us in doing so.


@node Contributing syntax checkers, Contributing code, Reporting issues, Contribution
@comment  node-name,  next,  previous,  up
@section Contributing syntax checkers

When creating a new syntax checker, either create an issue (see
@ref{Reporting issues}) and paste your syntax checker declaration, or
fork the repository, implement the syntax checker in Flycheck itself and
send us a pull request (see @ref{Contributing code}).

Whatever way you choose, please respect the following guidelines:

@itemize @bullet
@item
Provide a link to the website of the syntax checker tool.
@item
Show some example source code that triggered warnings or errors with the
syntax checker tool.
@item
If possible, please add unit tests for your new syntax checker.
@end itemize

@node Contributing code,  , Contributing syntax checkers, Contribution
@comment  node-name,  next,  previous,  up
@section Contributing code

Please contribute patches to Flycheck as pull requests on Github.

When doing so, please respect the following guidelines:

@itemize @bullet
@item
Read how to
@uref{http://gun.io/blog/how-to-github-fork-branch-and-pull-request,
properly contribute to open source projects on Github}.
@item
Use a topic branch to easily amend a pull request later, if necessary.
@item
Write
@uref{http://gun.io/blog/how-to-github-fork-branch-and-pull-request,
good commit messages}.
@item
Use the same coding style and spacing.
@item
Verify your Emacs Lisp code with @code{checkdoc} (@kbd{C-c ? d}).
@item
Add unit tests for your code, if possible.
@item
Open a @uref{https://help.github.com/articles/using-pull-requests,pull
request} that relates to but one subject with a clear title and
description in grammatically correct, complete sentences.  Be sure to
give use cases and rationale for your new feature.
@end itemize

We will try to respect and include each contribution, however we will
not do the following:

@itemize @bullet
@item
Include a feature without good use cases and rationale.
@item
Merge poorly written or incomplete code.
@end itemize

@noindent
You will be asked to improve your pull request in these cases.

@node Changes, Credits, Contribution, Top
@comment  node-name,  next,  previous,  up
@appendix Changes

This appendix provides a comprehensive changelog of all releases:

@menu
* master        :: unreleased
* 0.15          :: Nov 15, 2013
* 0.14.1        :: Aug 15, 2013
* 0.14          :: Aug 15, 2013
* 0.13          :: Jun 28, 2013
* 0.12          :: May 18, 2013
* 0.11          :: May 01, 2013
* 0.10          :: Apr 21, 2013
* 0.9           :: Apr 13, 2013
* 0.8           :: Apr 09, 2013
* 0.7.1         :: Feb 23, 2013
* 0.7           :: Feb 14, 2013
* 0.6.1         :: Jan 30, 2013
* 0.6           :: Jan 29, 2013
* 0.5           :: Dec 28, 2012
* 0.4           :: Nov 21, 2012
* 0.3           :: Oct 20, 2012
* 0.2           :: Oct 15, 2012
* 0.1           :: Oct 11, 2012
@end menu

@macro ghissue{number, text}
@gh{flycheck/flycheck/issues/\number\, \text\}
@end macro

@node 0.1, 0.2, Changes, Changes
@comment  node-name,  next,  previous,  up
@unnumberedsec 0.1 (Oct 11, 2012)

Initial release as flymake-checkers

@itemize @bullet
@item
New syntax checkers

@itemize @bullet
@item
TeX/LaTeX
@item
Shell scripts
@item
Python
@item
Ruby
@item
Coffeescript
@item
Emacs Lisp
@end itemize

@end itemize


@node 0.2, 0.3, 0.1, Changes
@comment  node-name,  next,  previous,  up
@unnumberedsec 0.2 (Oct 15, 2012)

@itemize @bullet
@item
New syntax checkers

@itemize @bullet
@item
PHP
@end itemize

@item
API changes

@itemize @bullet
@item
@ghissue{2, Simplify syntax checker declarations}
@end itemize

@end itemize

@node 0.3, 0.4, 0.2, Changes
@comment  node-name,  next,  previous,  up
@unnumberedsec 0.3 (Oct 20, 2012)

@itemize @bullet
@item
@ghissue{4, Replace @code{flymake-mode} with a custom syntax checking
minor mode}
@end itemize

@node 0.4, 0.5, 0.3, Changes
@comment  node-name,  next,  previous,  up
@unnumberedsec 0.4 (Nov 21, 2012)

@itemize @bullet
@item
@ghissue{5, Rename the project to Flycheck}
@item
New syntax checkers

@itemize @bullet
@item
@ghissue{9, HAML}
@item
@ghissue{9, CSS}
@item
@ghissue{9, Javascript with @command{jsl}}
@item
@ghissue{16, Javascript with @command{jshint}}
@item
@ghissue{12, JSON}
@item
LaTeX with @command{lacheck}
@end itemize

@item
Bug fixes:

@itemize @bullet
@item
@ghissue{10, Fix type error when checking compressed Emacs Lisp}
@end itemize

@end itemize

@node 0.5, 0.6, 0.4, Changes
@comment  node-name,  next,  previous,  up
@unnumberedsec 0.5 (Dec 28, 2012)

@itemize @bullet
@item
New syntax checkers:

@itemize @bullet
@item
@ghissue{15, SASS}
@item
@ghissue{21, Perl}
@item
XML
@item
@ghissue{30, Lua}
@end itemize

@item
New features:

@itemize @bullet
@item
@ghissue{25, Support manual buffer-local selection of syntax checker}
@item
@ghissue{28, Add customizable error indicators}
@item
@ghissue{27, Echo error messages at point without 3rd-party libraries
like flymake-cursor}
@end itemize

@item
Improvements:

@itemize @bullet
@item
@ghissue{24, Remember the last automatically selected syntax checker}
@end itemize

@item
Bug fixes:

@itemize @bullet
@item
@ghissue{19, Fix syntax checking of buffers without backing files}
@end itemize

@item
API changes:

@itemize @bullet
@item
@ghissue{15, Replace underlying Flymake API with a custom syntax
checking implementation}
@end itemize

@end itemize

@node 0.6, 0.6.1, 0.5, Changes
@comment  node-name,  next,  previous,  up
@unnumberedsec 0.6 (Jan 29, 2013)

@itemize @bullet
@item
New syntax checkers:

@itemize @bullet
@item
@ghissue{53, Emacs Lisp with @code{checkdoc-current-buffer}}
@item
@ghissue{72, PHP with PHP CodeSniffer}
@end itemize

@item
Removed syntax checkers:

@itemize @bullet
@item
Javascript with @command{jsl}
@end itemize

@item
New features:

@itemize @bullet
@item
@ghissue{26, Error navigation with @code{next-error} and
@code{previous-error}}
@item
@ghissue{33, Fringe icons instead of error indicators}
@item
@ghissue{59, Menu entry for Flycheck}
@item
@ghissue{35, Customizable error highlighting@comma{} taking the column
number into account}
@item
Configuration files for syntax checkers
@item
Add configuration file support to the syntax checkers
@code{coffee-coffeelint}, @code{html-tidy}, @code{javascript-jshint},
@code{pyton-flake8} and @code{tex-chktex}
@item
@ghissue{58, Allow to compile a buffer with a syntax checker for testing
purposes}
@item
@ghissue{31, Use multiple syntax checkers during a syntax check}
@item
@ghissue{52, Add dedicated help for syntax checkers}
@end itemize

@item
Improvements:

@itemize @bullet
@item
@ghissue{55, Match error patterns in order of declaration}
@end itemize

@item
Bug fixes:

@itemize @bullet
@item
@ghissue{24, Inherit highlighting faces from built-in faces}
@item
@ghissue{36, Correct error patterns of the HTML syntax checker}
@item
@ghissue{42, Detect syntax errors in the @code{python-flake8} syntax
checker}
@item
Fix various regressions after introducing unit tests
@item
@ghissue{45, Inhibit syntax checking during package installation}
@item
@ghissue{54, Disable syntax checking in Tramp buffers}
@item
@ghissue{65, Preserve whitespace in error messages}
@end itemize

@item
API changes:

@itemize @bullet
@item
@ghissue{41, Replace syntax checker variables with syntax checker
declarations}
@item
@ghissue{38, Support parsing errors with arbitrary functions instead of
error patterns}
@item
@ghissue{38, Add an error parser for Checkstyle-like XML output}
@end itemize

@end itemize

@node 0.6.1, 0.7, 0.6, Changes
@comment  node-name,  next,  previous,  up
@unnumberedsec 0.6.1 (Jan 30, 2013)

@itemize @bullet
@item
Fix package dependencies
@end itemize

@node 0.7, 0.7.1, 0.6.1, Changes
@comment  node-name,  next,  previous,  up
@unnumberedsec 0.7 (Feb 14, 2013)

@itemize @bullet
@item
New features:

@itemize @bullet
@item
Navigate to source of syntax checker declarations from syntax checker
help
@item
@ghissue{60, Add online Info manual}
@end itemize

@item
Improvements:

@itemize @bullet
@item
Use pipes instead of TTYs to read output from syntax checkers
@item
@ghissue{80, Defer syntax checks for invisible buffers}
@item
@ghissue{62, Immediately display error messages after error navigation}
@end itemize

@item
Bug fixes:

@itemize @bullet
@item
Never select deleted buffers
@item
Do not let the debugger interfere with necessary cleanup actions
@item
@ghissue{78, Do not attempt to parse empty XML trees}
@item
@ghissue{81, Fix infinite recursion on Windows}
@end itemize

@end itemize

@node 0.7.1, 0.8, 0.7, Changes
@comment  node-name,  next,  previous,  up
@unnumberedsec 0.7.1 (Feb 23, 2013)

@itemize @bullet
@item
Bug fixes:

@itemize @bullet
@item
@ghissue{87, Do not signal errors from @code{flycheck-mode}}
@item
Correctly fall back to @env{HOME} when searching configuration files
@item
Correctly ascend to parent directory when searching configuration files
@end itemize

@item
API changes:

@itemize @bullet
@item
Rename @code{config} cell to @code{config-file}
@item
Allow to pass the result of @code{config-file} cells as single argument
@item
@ghissue{86, Add support for evaluating Lisp forms in syntax checker
commands}
@end itemize

@end itemize

@node 0.8, 0.9, 0.7.1, Changes
@comment  node-name,  next,  previous,  up
@unnumberedsec 0.8 (Apr 9, 2013)

@itemize @bullet
@item
New syntax checkers:

@itemize @bullet
@item
@ghissue{91, Go using @command{gofmt}}
@item
@ghissue{101, Rust using @command{rustc}}
@end itemize

@item
New features:

@itemize @bullet
@item
@ghissue{29, Add a global Flycheck mode}.  @code{(global-flycheck-mode)}
is now the recommended way to enable Flycheck
@item
@ghissue{72, Add support for syntax checker options}
@item
Add option for the coding standard used by the @code{php-phpcs} syntax
checker
@item
Add options for the maximum McCabe complexity and the maximum line
length to @code{python-flake8}
@end itemize

@item
Improvements:

@itemize @bullet
@item
Support McCabe warnings in @code{python-flake8}
@item
Support warnings from @command{flake8} 2
@item
@ghissue{94, Show long error messages in a popup buffer}
@item
@ghissue{96, Show all error messages at point}
@item
@ghissue{98, Add support for naming warings from @command{flake8} 2}
@item
Flycheck mode is not longer enabled for buffers whose names start with a
space
@item
@ghissue{100, Improve highlighting to reduce screen flickering}
@end itemize

@end itemize

@node 0.9, 0.10, 0.8, Changes
@comment  node-name,  next,  previous,  up
@unnumberedsec 0.9 (Apr 13, 2013)

@itemize @bullet
@item
New syntax checkers:

@itemize @bullet
@item
@ghissue{103, SCSS using @command{scss}}
@item
RST (ReStructuredText) using Docutils
@item
@ghissue{107, Go using @command{go build} and @command{go test}}
@end itemize

@item
Improvements:

@itemize @bullet
@item
Quit the error message window when navigating away from error locations
@end itemize

@end itemize

@node 0.10, 0.11, 0.9, Changes
@comment  node-name,  next,  previous,  up
@unnumberedsec 0.10 (Apr 21, 2013)

@itemize @bullet
@item
Flycheck uses @ref{Top, , cl-lib, cl} now.  This library is built-in as
of GNU Emacs 24.3.  For earlier releases of GNU Emacs 24 an additional
compatibility library will be installed from GNU ELPA.

@item
New syntax checkers:

@itemize @bullet
@item
@ghissue{112, POSIX Shell script using @command{bash}}
@item
@ghissue{113, Ruby using @command{rubocop}}
@item
@ghissue{108, Elixir}
@item
@ghissue{122, Erlang}
@end itemize

@item
Removed syntax checkers:

@itemize @bullet
@item
@ghissue{115, Python using Pyflakes}.  Use the superior Flake8 syntax
checker
@end itemize

@item
New features:

@itemize @bullet
@item
Add @code{flycheck-copy-messages-as-kill}, mapped to @kbd{C-c ! C-w}, to
copy all error messages under point into kill ring
@item
Add @code{flycheck-google-messages}, mapped to @kbd{C-c ! /}, to google
for error messages under point.  Needs the
@uref{https://github.com/Bruce-Connor/emacs-google-this, Google This}
library
@item
Syntax checkers can redirect output to a temporary directory now using
the @code{temporary-directory} argument symbol
@end itemize

@item
Improvements:

@itemize @bullet
@item
Call option filters for @code{nil} values, too
@item
@ghissue{112, Improve error parsing in Bash syntax checker}
@item
Error navigation does not cross restrictions in narrowed buffers anymore
@item
@ghissue{99, Try to preserve the non-directory part of the buffer's file
name when substituting the @code{source} symbol}
@end itemize

@item
Bug fixes:

@itemize @bullet
@item
Fix error highlighting and navigation in narrowed buffers
@item
@ghissue{118, Use a hopefully more reliable way to parse output of PHP
CodeSniffer}
@end itemize

@end itemize

@node 0.11, 0.12, 0.10, Changes
@comment  node-name,  next,  previous,  up
@unnumberedsec 0.11 (May 01, 2013)

@itemize @bullet
@item
New syntax checkers:

@itemize @bullet
@item
@ghissue{124, Scala}
@end itemize

@item
New features:

@itemize @bullet
@item
Customizable error indication with control of the fringe side, via
@code{flycheck-indication-mode}
@item
@ghissue{128, Customizable automatic syntax checking@comma{} via
@code{flycheck-check-syntax-automatically}}
@item
@ghissue{133, Customizable configuration file search@comma{} via
@code{flycheck-locate-config-file-functions}}
@item
Find configuration files in @uref{https://github.com/bbatsov/projectile,
Projectile} projects
@item
Add @code{flycheck-before-syntax-check-hook} and
@code{flycheck-syntax-check-failed-hook}
@end itemize

@item
Improvements:

@itemize @bullet
@item
@ghissue{123, The @code{ruby} syntax checker now differentiates warnings
from errors}
@item
Faces are now in a separate customization group
@end itemize

@item
Bug fixes:

@itemize @bullet
@item
Add missing customization group for syntax checker options
@end itemize

@end itemize

@node 0.12, 0.13, 0.11, Changes
@comment  node-name,  next,  previous,  up
@unnumberedsec 0.12 (May 18, 2013)

@itemize @bullet
@item
New syntax checkers:

@itemize @bullet
@item
@ghissue{136, Ruby using @command{jruby}}
@item
@ghissue{138, Puppet}
@end itemize

@item
New features:

@itemize @bullet
@item
Highlight error expressions by default, with the new @code{sexps}
highlighting mode
@item
@ghissue{140, Automatically check syntax some time after the last change
in the buffer}
@item
Add @code{flycheck-version} to determine the installed Flycheck version
@item
Add @code{flycheck-list-errors}, mapped to @kbd{C-c ! l}, to list all
errors in a separate buffer
@end itemize

@item
Improvements:

@itemize @bullet
@item
Defer syntax checks while a buffer is reverted, to avoid race conditions
@end itemize

@item
Bug fixes:

@itemize @bullet
@item
@ghissue{136, Correctly parse syntax errors from JRuby}
@end itemize

@end itemize

@node 0.13, 0.14, 0.12, Changes
@comment  node-name,  next,  previous,  up
@unnumberedsec 0.13 (Jun 28, 2013)

@itemize @bullet
@item
@b{Breaking changes}:

@itemize @bullet
@item
Obsolete @code{flycheck-warning-face} and @code{flycheck-error-face} in
favor @code{flycheck-warning} and @code{flycheck-error} respectively
@item
Obsolete @code{:predicate} forms in favor of @code{:predicate} functions
@item
@code{flycheck-def-config-file-var} does not automatically mark
variables as safe anymore
@end itemize

@item
New features:

@itemize @bullet
@item
Make fringe indicator faces customizable independently with
@code{flycheck-fringe-error} and @code{flycheck-fringe-warning}
@item
Improve the default faces by using underlines instead of foreground
colors, if possible
@item
@ghissue{141, Customizable error processing with
@code{flycheck-process-error-functions}}
@item
@ghissue{144, Make the delay before starting a syntax check customizable
via @code{flycheck-idle-change-delay}}
@item
@ghissue{156, Make display of errors under point customizable via
@code{flycheck-display-errors-function}}
@end itemize

@item
Improvements

@itemize @bullet
@item
Always highlight errors on top of warnings now
@item
@ghissue{141, Do not trigger syntax checks in the middle of commands}
@item
Add the current directory to load path in the @code{emacs-lisp} syntax
checker
@item
Do not longer use the @code{emacs-lisp-checkdoc} syntax checker in
Scratch buffers
@item
@ghissue{149, Do not flush temporary files onto disk}
@item
Syntax checkers may have error patterns and error parser now
@item
Predicate forms are now wrapped into functions and compiled into
functions during byte compilation
@item
Copy each message separately in @code{flycheck-copy-messages-as-kill}
@item
Mark some customizable variables as safe for file variable usage, most
notably @code{flycheck-indication-mode},
@code{flycheck-highlighting-mode} and @code{flycheck-idle-change-delay}.
@end itemize

@item
Bug fixes:

@itemize @bullet
@item
Fix error when searching for a configuration file outside a Projectile
project
@item
Do not start a syntax check before the @code{flycheck-mode-hook} was run
@item
Do not start automatic syntax checks if Flycheck Mode is disabled
@item
@ghissue{143, Defer the initial syntax check until after the current
interactive command}
@item
Correctly clean up information about running processes
@item
@ghissue{150, Fix compatibility with Emacs 24.2 and earlier}
@item
Fix version information on Emacs trunk builds
@end itemize

@end itemize
@node 0.14, 0.14.1, 0.13, Changes
@comment  node-name,  next,  previous,  up
@unnumberedsec 0.14 (Aug 15, 2013)

@itemize @bullet
@item
@b{Breaking changes}:

@itemize @bullet
@item
@ghissue{163, Introduce @code{flycheck-define-checker} and obsolete
@code{flycheck-declare-checker}}
@item
Remove the obsolete @code{flycheck-error-face} and
@code{flycheck-warning-face}
@item
@ghissue{176, Do not initialize packages by default in @code{emacs-lisp}
syntax checker for non-configuration files}
@item
@ghissue{179, Change the default @code{flycheck-highlighting-mode} to
@code{symbols}}
@item
@ghissue{184, Drop support for Pylint 0.x in @command{python-pylint}}
@end itemize

@item
New features:

@itemize @bullet
@item
@ghissue{166, List errors at point only with prefix arg to
@code{flycheck-list-errors}}
@item
@ghissue{166, Add new display function
@code{flycheck-display-errors-in-list} to display errors at point in the
error list}
@item
New @code{option-list} argument cell to pass option lists to a syntax
checker
@item
@ghissue{174, New @code{flycheck-emacs-lisp-load-path} option to
customize the @code{load-path} used by the @code{emacs-lisp} syntax
checker}
@item
@ghissue{176, New @code{flycheck-emacs-lisp-initialize-packages} option
to initialize packages in the @code{emacs-lisp} syntax checker}
@item
@ghissue{176, New @code{flycheck-emacs-lisp-package-user-dir} option to
configure the package directory for the @code{emacs-lisp} syntax
checker}
@item
New option filter @code{flycheck-option-comma-separated-list} for
options with comma separated lists as values
@item
@ghissue{179, New highlighting mode @code{symbols} to highlight the
symbol pointed to by an error}
@end itemize

@item
New syntax checkers:

@itemize @bullet
@item
@ghissue{160, LESS}
@item
@ghissue{162, Haskell with @command{ghc}@comma{} @command{hdevtools}
and @command{hlint}}
@item
@ghissue{170, C/C++ with @command{cppcheck}}
@item
@ghissue{172, C/C++ with @command{clang}}
@item
CoffeeScript with @command{coffee}
@item
@ghissue{180, XML with @command{xmllint}}
@item
@ghissue{167, D with @command{dmd}}
@end itemize

@item
Improvements:

@itemize @bullet
@item
@ghissue{157, Support Web Mode in @code{html-tidy} syntax checker}
@item
@ghissue{159, Support Rubocop 0.9 and drop support for older Rubocop
releases}
@item
Include the message ID in error messages from @command{python-pylint}
@end itemize

@item
Bug fixes:

@itemize @bullet
@item
Fix warnings about flawed definitions in @code{emacs-lisp} and
@code{emacs-lisp-checkdoc}, caused by faulty formatting of sexps
@item
@ghissue{166, Refresh error lists when pressing @kbd{g}}
@item
@ghissue{175, Do not obscure active minibuffer input when displaying
errors in the echo area}
@item
Fix universal prefix argument for @code{flycheck-next-error} at
@code{C-c ! n}
@item
@ghissue{192, Correctly parse output of @command{coffeelint} 0.5.7}
@item
@ghissue{184, Correctly parse output of @command{pylint} 1.0}
@end itemize

@end itemize

@node 0.14.1, 0.15, 0.14, Changes
@comment  node-name,  next,  previous,  up
@unnumberedsec 0.14.1 (Aug 16, 2013)

@itemize @bullet
@item
Bug fixes:

@itemize @bullet
@item
@ghissue{194, Add a missing dependency}
@end itemize

@end itemize

@node 0.15, master, 0.14.1, Changes
@comment  node-name,  next,  previous,  up
@unnumberedsec 0.15 (Nov 15, 2013)

@itemize @bullet
@item
Flycheck has a new home at @uref{https://github.com/flycheck/flycheck},
the online manual moved to @uref{http://flycheck.github.io}.

@item
@b{Breaking changes}:

@itemize @bullet
@item
Do not add the current directory to the @code{emacs-lisp} syntax checker
load path
@item
@ghissue{214, @code{flycheck-list-errors} cannot list errors at point
anymore}.  It does not accept a prefix argument anymore, and takes zero
arguments now
@item
@ghissue{214, @code{flycheck-display-errors-in-list} is gone}.  The
error list automatically highlights the error at point now
@item
Remove obsolete @code{flycheck-declare-checker}
@end itemize

@item
New syntax checkers:

@itemize @bullet
@item
@ghissue{236, YAML}
@item
@ghissue{245, Javascript with @command{gjslint}}
@item
@ghissue{246, Slim}
@item
@ghissue{249, PHP using @command{phpmd}}
@end itemize

@item
New features:

@itemize @bullet
@item
Support IDO or @uref{https://github.com/d11wtq/grizzl, Grizzl} as
completion systems for @code{flycheck-select-checker} at @kbd{C-c ! s}
@item
@ghissue{202, Disable standard error navigation with
@code{flycheck-standard-error-navigation}}
@item
@ghissue{207, Add @code{flycheck-clang-language-standard} to choose the
language standard for C/C++ syntax checking}
@item
@ghissue{207, Add @code{flycheck-clang-definitions} to set additional
definitions for C/C++ syntax checking}
@item
@ghissue{207, Add @code{flycheck-clang-no-rtti} to disable RTTI for
C/C++ syntax checking}
@item
Add new option cell @code{option-flag} for boolean flags in syntax
checker commands
@item
@ghissue{207, Add @code{flycheck-clang-includes} to include additional
files for C/C++ syntax checking}
@item
Add configuration file variable @code{flycheck-pylintrc} for Pylint
@item
@ghissue{214, New faces @code{flycheck-error-list-highlight-at-point}
and @code{flycheck-error-list-highlight} to highlight the errors at
point and at the current line respectively in the error list}
@item
@ghissue{214, The error list now automatically updates to show the
errors of the current buffer}
@item
@ghissue{212, Define new error levels with
@code{flycheck-define-error-level}}
@item
@ghissue{234, Add @code{flycheck-clang-standard-library} to choose the
standard library for C/C++ syntax checking}
@item
@ghissue{243, Customize the delay for displaying errors via
@code{flycheck-display-errors-delay}}
@item
@ghissue{215, Add @code{info} level for informational annotations by
syntax checkers}
@item
@ghissue{259, Add a new symbol @code{temporary-file-name} to pass
temporary file names to syntax checkers}
@end itemize

@item
Improvements:

@itemize @bullet
@item
@ghissue{214, The error list now refreshes automatically after each
syntax check}
@item
@ghissue{214, The errors at point are now automatically highlighted in
the error list}
@item
@code{emacs-lisp-checkdoc} does not longer check @file{.dir-locals.el}
files
@item
@ghissue{222, Do not automatically check syntax in encrypted files}
@item
@ghissue{215, Parse notes from @code{c/c++-clang} into info level
messages}
@item
@ghissue{204, Parse convention warnings from @command{pylint}} to
@ghissue{215, info level}
@item
@ghissue{215, Demote naming warnings from @code{python-flake8} to info
level}
@item
@ghissue{256, Support @code{enh-ruby-mode} in Ruby syntax checkers}
@item
Parse columns from @code{python-pylint} errors
@item
Do not compress temporary files for syntax checks if the original file
was compressed
@end itemize

@item
Bug fixes:

@itemize @bullet
@item
@ghissue{225, Find local includes in the Clang syntax checker}
@item
Do not emit spurious flawed definition warning in the @code{rst} syntax
checker
@item
@ghissue{251, Handle abbreviated file names in @command{luac}
output@comma{} by simply ignoring them}
@item
@ghissue{259, Correctly redirect the output binary of the
@code{go-build} syntax checker}
@item
@ghissue{263, Fix Cppcheck parsing with the built-in Emacs XML parser}
@end itemize

@end itemize

@node master,  , 0.15, Changes
@comment  node-name,  next,  previous,  up
@unnumberedsec master (unreleased)

@itemize @bullet
@item @b{Breaking changes}:

@itemize @bullet
@item
Argument substitution is no longer performed on syntax checker
executables.  The executable must be a string.
@item
@ghissue{275, Split out @code{haskell-hdevtools} into a separate
package}.  See @uref{https://github.com/flycheck/flycheck-hdevtools,
flycheck-hdevtools}
@item
Drop support for coffeelint 0.x
@item
@ghissue{230, The error list is reimplemented on top of Tabulated List
Mode}.  This greatly changes the appearance and behaviour of the error
list.
@end itemize

@item
New syntax checkers:

@itemize @bullet
@item
@ghissue{250, Ruby with @command{ruby-lint}}
@item
@ghissue{270, Handlebars}
@item
@ghissue{253, YAML with @command{yaml-jsyaml}}
@item
@ghissue{255, Chef recipes with @command{foodcritic}}
@item
@ghissue{276, AsciiDoc}
@item
@ghissue{271, CFEngine}
@item
@ghissue{277, Racket}
@item
Texinfo
@item
<<<<<<< HEAD
@ghissue{296, Verilog}
=======
@ghissue{291, Javascript with @command{eslint}}
>>>>>>> 7a083fb3
@end itemize

@item
New features:

@itemize @bullet
@item
@ghissue{272, Define variables to override the executables of syntax
checkers}
@item
@ghissue{272, Interactively set the executable of a syntax checker with
@code{flycheck-set-checker-executable}}
@item
@ghissue{269, Disable syntax checkers easily with
@code{flycheck-disabled-checkers}}
@item
@ghissue{268, Add support for the Compass CSS framework in the
@code{sass} and @code{scss} checkers@comma{} with
@code{flycheck-sass-compass} and @code{flycheck-scss-compass}
respectively}
@item
@ghissue{287, Disable style checks in @code{ruby-rubocop} with
@code{flycheck-rubocop-lint-only}}
@item
@ghissue{283, Add support for Microsoft extensions in @code{c/c++-clang}
via @code{flycheck-clang-ms-extensions}}
@item
@ghissue{230, New faces @code{flycheck-error-list-info}@comma{}
@code{flycheck-error-list-warning}@comma{}
@code{flycheck-error-list-error}@comma{}
@code{flycheck-error-list-line-number} and
@code{flycheck-error-list-column-number}}
@item
Add @code{flycheck-ghc-no-user-package-database} to disable the user
package database for @code{haskell-ghc}
@item
Add @code{flycheck-ghc-package-databases} to add additional package
databases to @code{haskell-ghc}
@item
Add @code{flycheck-ghc-search-path} to add additional directories to the
search path of @code{haskell-ghc}
@end itemize

@item
Improvements:

@itemize @bullet
@item
Demote Rubocop convention messages to @code{info} level
@item
@ghissue{282, Stop Flycheck before the buffer is reverted}
@item
Properly resolve local module imports in @code{haskell-ghc}
@end itemize

@item
Bug fixes:

@itemize @bullet
@item
@ghissue{280, Make relative imports work with @code{python-pylint}}
@item
Fix parsing of errors in @code{scss} and @code{sass}
@end itemize

@end itemize

@node Credits, GNU Free Documentation License, Changes, Top
@comment  node-name,  next,  previous,  up
@appendix Credits

Flycheck is written and maintained by @gh{lunaryorn, Sebastian Wiesner},
with contributions from the following people.  Their help and ideas,
their support and patches are greatly appreciated.

@itemize @bullet
@item
@gh{bbatsov, Bozhidar Batsov} provided valuable feedback and
refinements, brought Flycheck to a larger user base by adding it to his
awesome @gh{bbatsov/prelude, Prelude project}, and added a Ruby syntax
checker using @command{rubocop}.

@item
@gh{dhaley, Damon Haley} helped to shape and test the PHP CodeSniffer
checker.

@item
@gh{dholm, David Holm} added C/C++ syntax and style checkers using
@command{clang} and @command{cppcheck} respectively, and contributed a
Verilog syntax checker using @command{verilator}.

@item
@gh{gfrey, Gereon Frey} fixed the @command{go-build} syntax checker and
improve its tests.

@item
@gh{wyuenho, Jimmy Yuen Ho Wong} added the HTML syntax checker and the
jshint Javascript checker, and did valuable testing and bug fixing.

@item
@gh{kwitek,Krzysztof Witkowski} implemented @code{eval} support in
Flycheck commands.

@item
@gh{magnars/,Magnar Sveen} developed the awesome @gh{magnars/dash.el,
dash.el} and @gh{magnars/s.el, s.el} libraries, that drive considerable
parts of Flycheck's internals.

@item
@gh{maio, Marian Schubert} added the Perl syntax checker.

@item
@gh{markhellewell, Mark Hellewell} added the Puppet syntax and style
checkers.

@item
@gh{scrooloose, Martin Grenfell} created the awesome Vim library
@gh{scrooloose/syntastic, syntastic} which inspired this project and
many of its checkers.

@item
@gh{BinaryKhaos, Matthias Dahl} improved the performance of Flycheck's
temp file handling.

@item
@gh{mitchty, Mitch Tishmack} added support for Microsoft extensions to
the Clang syntax checker.

@item
@gh{ptrv, Peter Vasil} contributed syntax checkers for XML, Lua and Go
(using @command{go build} and @command{go test}), added unit tests and
did valuable testing.

@item
@gh{rdallasgray, Robert Dallas Gray} made error display customizable
with @code{flycheck-display-errors-function}.

@item
@gh{robert-zaremba, Robert Zaremba} added Go syntax checker using
@command{gofmt}.

@item
@gh{steckerhalter, steckerhalter} provided the PHP CodeSniffer checker.

@item
@gh{purcell, Steve Purcell} implemented many checkers, contributed
important ideas to the design of the checker API and engaged in
worthwhile discussion to shape this project.

@item
@gh{syl20bnr, Sylvain Benner} added syntax checkers for Elixir and
Erlang, and wrote the cool @gh{flycheck/flycheck-color-mode-line,
flycheck-color-mode-line} extension.

@item
@gh{thisirs, Sylvain Rousseau} added a syntax checker for POSIX shell
script using @command{bash}, and improved error parsing in the Bash
script syntax checker.

@item
@gh{tzz, Ted Zlatanov} added a syntax checker for CFEngine.

@item
@gh{tom-tan, tom tan} added a syntax checker for the D programming
language using @command{dmd}, and wrote the cool
@gh{flycheck/flycheck-d-unittest, flycheck-d-unittest} extension.

@item
@gh{yannick1974, Yannick Roehlly} added support for PEP8 naming errors
to the Flake8 syntax checker.

@item
@gh{yasuyk, Yasuyuki Oka} contribute a lot of syntax checkers for
various languages, including AsciiDoc, Chef recipes, Handlebars,
Javascript, PHP, Racket, Ruby, Slim and YAML.

@item
@gh{vderyagin, Victor Deryagin} added the Rust syntax checker.
@end itemize

Of course we also need to thank @ref{Top, ,GNU Flymake, flymake}, the
first, respectable, though somewhat failed attempt at on-the-fly syntax
checking.

@node GNU Free Documentation License, Syntax checkers, Credits, Top
@comment  node-name,  next,  previous,  up
@appendix GNU Free Documentation License

@include fdl-1.3.texi

@node Syntax checkers, Definition Index, GNU Free Documentation License, Top
@comment  node-name,  next,  previous,  up
@appendix Available syntax checkers

The following syntax checkers are included in Flycheck, listed in the
order of their appearance in the default value of
@code{flycheck-checkers}:

@itemize @bullet
@iflyc asciidoc
@iflyc bash
@iflyc c/c++-clang
@iflyc c/c++-cppcheck
@iflyc cfengine
@iflyc chef-foodcritic
@iflyc coffee
@iflyc coffee-coffeelint
@iflyc css-csslint
@iflyc d-dmd
@iflyc elixir
@iflyc emacs-lisp
@iflyc emacs-lisp-checkdoc
@iflyc erlang
@iflyc go-gofmt
@iflyc go-build
@iflyc go-test
@iflyc haml
@iflyc handlebars
@iflyc haskell-ghc
@iflyc haskell-hlint
@iflyc html-tidy
@iflyc javascript-jshint
@iflyc javascript-eslint
@iflyc javascript-gjslint
@iflyc json-jsonlint
@iflyc less
@iflyc lua
@iflyc perl
@iflyc php
@iflyc php-phpmd
@iflyc php-phpcs
@iflyc puppet-parser
@iflyc puppet-lint
@iflyc python-flake8
@iflyc python-pylint
@iflyc racket
@iflyc rst
@iflyc ruby-rubocop
@iflyc ruby-rubylint
@iflyc ruby
@iflyc ruby-jruby
@iflyc rust
@iflyc sass
@iflyc scala
@iflyc scss
@iflyc sh-dash
@iflyc sh-bash
@iflyc slim
@iflyc tex-chktex
@iflyc tex-lacheck
@iflyc texinfo
@iflyc verilog-verilator
@iflyc xml-xmlstarlet
@iflyc xml-xmllint
@iflyc yaml-jsyaml
@iflyc yaml-ruby
@iflyc zsh
@end itemize

Use @kbd{M-x flycheck-describe-checker} in this buffer to get help for
the syntax checker under point.

@node Definition Index,  , Syntax checkers, Top
@comment  node-name,  next,  previous,  up
@unnumbered Type, Function and Variable Definition Index

@printindex cp

@bye

@c Local Variables:
@c mode: texinfo
@c TeX-master: t
@c TeX-command-default: "Makeinfo"
@c coding: utf-8
@c End:<|MERGE_RESOLUTION|>--- conflicted
+++ resolved
@@ -3216,11 +3216,9 @@
 @item
 Texinfo
 @item
-<<<<<<< HEAD
 @ghissue{296, Verilog}
-=======
+@item
 @ghissue{291, Javascript with @command{eslint}}
->>>>>>> 7a083fb3
 @end itemize
 
 @item
