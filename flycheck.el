--- conflicted
+++ resolved
@@ -5384,15 +5384,11 @@
    (warning line-start (file-name) ":" line ":" column ": "
             (one-or-more digit) ":" (one-or-more digit) " warning: "
             (message) line-end))
-<<<<<<< HEAD
   :modes rust-mode
   :predicate (lambda ()
                (or (not flycheck-rust-crate-root)
                    (and (buffer-file-name)
                         (not (buffer-modified-p))))))
-=======
-  :modes rust-mode)
->>>>>>> ec0e5945
 
 (flycheck-def-option-var flycheck-sass-compass nil sass
   "Whether to enable the Compass CSS framework.
