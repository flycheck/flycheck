--- conflicted
+++ resolved
@@ -9668,12 +9668,7 @@
   :modes python-mode
   ;; Ensure the file is saved, to work around
   ;; https://github.com/python/mypy/issues/4746.
-<<<<<<< HEAD
   :predicate flycheck-buffer-saved-p)
-=======
-  :predicate flycheck-buffer-saved-p
-  :next-checkers (python-flake8))
->>>>>>> 269237f6
 
 (flycheck-def-option-var flycheck-lintr-caching t r-lintr
   "Whether to enable caching in lintr.
