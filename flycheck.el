--- conflicted
+++ resolved
@@ -114,11 +114,8 @@
 
 (defcustom flycheck-checkers
   '(bash
-<<<<<<< HEAD
     c/c++-clang
-=======
     c/c++-cppcheck
->>>>>>> dc6fc4e6
     coffee-coffeelint
     css-csslint
     elixir
@@ -3129,7 +3126,6 @@
   :modes sh-mode
   :predicate (lambda () (eq sh-shell 'bash)))
 
-<<<<<<< HEAD
 (flycheck-define-checker c/c++-clang
   "A C/C++ syntax checker using Clang.
 
@@ -3145,7 +3141,8 @@
             ": warning: " (message) line-end)
    (error line-start (file-name) ":" line ":" column
           ": " (or "fatal error" "error") ": " (message) line-end))
-=======
+  :modes (c-mode c++-mode))
+
 (flycheck-def-option-var flycheck-cppcheck-checks '("style") c/c++-cppcheck
   "Enabled checks for Cppcheck.
 
@@ -3173,7 +3170,6 @@
                     flycheck-option-comma-separated-list)
             source)
   :error-parser flycheck-parse-cppcheck
->>>>>>> dc6fc4e6
   :modes (c-mode c++-mode))
 
 (flycheck-def-config-file-var flycheck-coffeelintrc coffee-coffeelint
