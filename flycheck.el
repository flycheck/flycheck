--- conflicted
+++ resolved
@@ -516,13 +516,14 @@
   :package-version '(flycheck . "0.13")
   :group 'flycheck-faces)
 
-<<<<<<< HEAD
 (defface flycheck-fringe-info
   ;; Semantically `success' is probably not the right face, but it looks nice as
   ;; a base face
   '((t :inherit success))
   "Flycheck face for fringe info indicators."
-=======
+  :package-version '(flycheck . "0.15")
+  :group 'flycheck-faces)
+
 (defface flycheck-error-list-highlight
   '((t :inherit highlight))
   "Flycheck face to highlight errors in the error list."
@@ -532,7 +533,6 @@
 (defface flycheck-error-list-highlight-at-point
   '((t :inherit lazy-highlight))
   "Flycheck face to highlight error at point in the error list."
->>>>>>> b18722d8
   :package-version '(flycheck . "0.15")
   :group 'flycheck-faces)
 
