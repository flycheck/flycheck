--- conflicted
+++ resolved
@@ -8874,16 +8874,10 @@
             "-Wall"
             source)
   :error-patterns
-<<<<<<< HEAD
   ((warning line-start (file-name) ":" line ":" (optional column ":")
             " Warning:" (message) line-end)
    (error line-start (file-name) ":" line ":" (optional column ":") " "
           (message) line-end))
-=======
-  ((warning line-start
-            (file-name) ":" line ":" column ": Warning:" (message) line-end)
-   (error line-start (file-name) ":" line ":" column ": " (message) line-end))
->>>>>>> c1e4f584
   :modes erlang-mode
   :enabled (lambda () (string-suffix-p ".erl" (buffer-file-name))))
 
