--- conflicted
+++ resolved
@@ -12,12 +12,9 @@
   - The internals of syntax checker definitions have changed again.  **All
     packages depending on Flycheck must be recompiled!** [GH-524]
   - `flycheck-error-list-refresh` is not an interactive command anymore
-<<<<<<< HEAD
   - Replace `flycheck-perlcritic-verbosity` with `flycheck-perlcritic-severity`
-=======
   - Replace `flycheck-copy-messages-as-kill` with `flycheck-copy-errors-as-kill`
     [GH-529]
->>>>>>> d0b3052c
 
 - New features:
 
