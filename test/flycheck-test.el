;;; flycheck-test.el --- Flycheck: Unit test suite   -*- lexical-binding: t; -*-

;; Copyright (C) 2013, 2014  Sebastian Wiesner

;; Author: Sebastian Wiesner <swiesner@lunaryorn.com>
;; URL: https://github.com/flycheck/flycheck

;; This file is not part of GNU Emacs.

;; This program is free software; you can redistribute it and/or modify
;; it under the terms of the GNU General Public License as published by
;; the Free Software Foundation, either version 3 of the License, or
;; (at your option) any later version.

;; This program is distributed in the hope that it will be useful,
;; but WITHOUT ANY WARRANTY; without even the implied warranty of
;; MERCHANTABILITY or FITNESS FOR A PARTICULAR PURPOSE.  See the
;; GNU General Public License for more details.

;; You should have received a copy of the GNU General Public License
;; along with this program.  If not, see <http://www.gnu.org/licenses/>.

;;; Commentary:

;; Unit test suite of Flycheck

;; Please keep test cases in the same order as the corresponding definition in
;; flycheck.

;;; Tags

;; For new tests, please add the the section tag.  Additionally, add any of the
;; following tags, if appropriate:
;;
;; - `external-tool' for tests which need external tools
;; - `language-LANG' for tests for the language LANG

;;; Code:


;;; Requirements

(require 'flycheck)
(require 'dash)
(require 'cl-lib)
(require 'macroexp)                     ; For macro utilities
(require 'epa-file)                     ; To test encrypted buffers
(require 'ert)                          ; Unit test library
(require 'shut-up)                      ; Silence Emacs and intercept `message'

<<<<<<< HEAD
=======
;; Make a best effort to make Coq Mode available
(mapc (lambda (dir)
        (add-to-list 'load-path (expand-file-name "coq/" dir)))
      '("/usr/share/emacs/site-lisp/"
        "/usr/local/share/emacs/site-lisp/"))

(autoload 'coq-mode "coq")

;; Optional dependencies
(require 'projectile nil 'no-error)

>>>>>>> cd737f48

;;; Compatibility

(eval-and-compile
  ;; Provide `ert-skip' and friends for Emacs 24.3
  (defconst flycheck-test-ert-can-skip (fboundp 'ert-skip)
    "Whether ERT supports test skipping.")

  (unless flycheck-test-ert-can-skip
    ;; Fake skipping

    (put 'flycheck-test-skipped 'error-message "Test skipped")
    (put 'flycheck-test-skipped 'error-conditions '(error))

    (defun ert-skip (data)
      (signal 'flycheck-test-skipped data))

    (defmacro skip-unless (form)
      `(unless (ignore-errors ,form)
         (signal 'flycheck-test-skipped ',form)))

    (defun ert-test-skipped-p (result)
      (and (ert-test-failed-p result)
           (eq (car (ert-test-failed-condition result))
               'flycheck-test-skipped)))))


;;; Directories

(defconst flycheck-test-directory
  (file-name-directory (flycheck-current-load-file))
  "The test directory.")

(defconst flycheck-test-resources-directory
  (expand-file-name "resources/" flycheck-test-directory)
  "Directory of test resources.")

(defconst flycheck-test-source-directory
  (file-name-directory (directory-file-name flycheck-test-directory))
  "The source directory.")

(defconst flycheck-test-package-directory
  (expand-file-name (format ".cask/%s/elpa/" emacs-version)
                    flycheck-test-source-directory))


;;; Utilities

(defmacro flycheck-test-with-temp-buffer (&rest body)
  "Eval BODY within a temporary buffer.

Like `with-temp-buffer', but resets the modification state of the
temporary buffer to make sure that it is properly killed even if
it has a backing file and is modified."
  (declare (indent 0))
  `(with-temp-buffer
     (unwind-protect
         ,(macroexp-progn body)
       ;; Reset modification state of the buffer, and unlink it from its backing
       ;; file, if any, because Emacs refuses to kill modified buffers with
       ;; backing files, even if they are temporary.
       (set-buffer-modified-p nil)
       (set-visited-file-name nil 'no-query))))

(defmacro flycheck-test-with-file-buffer (file-name &rest body)
  "Create a buffer from FILE-NAME and eval BODY.

BODY is evaluated with `current-buffer' being a buffer with the
contents FILE-NAME."
  (declare (indent 1))
  `(let ((file-name ,file-name))
     (unless (file-exists-p file-name)
       (error "%s does not exist" file-name))
     (flycheck-test-with-temp-buffer
       (insert-file-contents file-name 'visit)
       (set-visited-file-name file-name 'no-query)
       (cd (file-name-directory file-name))
       ;; Mark the buffer as not modified, because we just loaded the file up to
       ;; now.
       (set-buffer-modified-p nil)
       ,@body)))

(defmacro flycheck-test-with-env (env &rest body)
  "Add ENV to `process-environment' in BODY.

Execute BODY with a `process-environment' with contains all
variables from ENV added.

ENV is an alist, where each cons cell `(VAR . VALUE)' is a
environment variable VAR to be added to `process-environment'
with VALUE."
  (declare (indent 1))
  `(let ((process-environment (copy-sequence process-environment)))
     (pcase-dolist (`(,var . ,value) ,env)
       (setenv var value))
     ,@body))

(defmacro flycheck-test-with-global-mode (&rest body)
  "Execute BODY with Global Flycheck Mode enabled."
  (declare (indent 0))
  `(unwind-protect
       (progn
         (global-flycheck-mode 1)
         ,@body)
     (global-flycheck-mode -1)))

(defmacro flycheck-test-with-help-buffer (&rest body)
  "Execute BODY and kill the help buffer afterwards."
  (declare (indent 0))
  `(unwind-protect
       ,(macroexp-progn body)
     (when (buffer-live-p (get-buffer (help-buffer)))
       (kill-buffer (help-buffer)))))


;;; Environment information and tests

(defun flycheck-test-min-emacs-version-p (major &optional minor)
  "Determine whether Emacs has the required version.

Return t if Emacs is at least MAJOR.MINOR, or nil otherwise."
  (when (>= emacs-major-version major)
    (or (null minor) (>= emacs-minor-version minor))))

(defconst flycheck-test-user-error-type
  (if (flycheck-test-min-emacs-version-p 24 3) 'user-error 'error)
  "The `user-error' type used by Flycheck.")

(defun flycheck-test-travis-ci-p ()
  "Determine whether the tests are running on Travis CI."
  (string= (getenv "TRAVIS") "true"))

(defun flycheck-test-check-gpg ()
  "Check whether GPG is available."
  (or (epg-check-configuration (epg-configuration)) t))

(defun flycheck-test-extract-version-command (re executable &rest args)
  "Use RE to extract the version from EXECUTABLE with ARGS.

Run EXECUTABLE with ARGS, catch the output, and apply RE to find
the version number.  Return the text captured by the first group
in RE, or nil, if EXECUTABLE is missing, or if RE failed to
match."
  (-when-let (executable (executable-find executable))
    (with-temp-buffer
      (apply #'call-process executable nil t nil args)
      (goto-char (point-min))
      (when (re-search-forward re nil 'no-error)
        (match-string 1)))))

(defun flycheck-test-texinfo-version ()
  "Determine the version of Texinfo.

Return the version as string, or nil, if the texinfo version
could not be determined."
  (flycheck-test-extract-version-command
   (rx "makeinfo (GNU texinfo) "
       (group (one-or-more (any digit)) "." (one-or-more (any digit))))
   "makeinfo" "--version"))

(defun flycheck-test-cppcheck-version ()
  "Determine the version of Cppcheck.

Return the version as string, or nil, if the Cppcheck version
could not be determined."
  (flycheck-test-extract-version-command
   (rx "Cppcheck "
       (group (one-or-more (any digit)) "." (one-or-more (any digit)))
       (zero-or-more any))
   "cppcheck" "--version"))

(defun flycheck-test-rubylint-version ()
  "Determine the version of rubylint.

Return the version as string, or nil, if the rubylint version
could not be determined."
  (flycheck-test-extract-version-command
   (rx "ruby-lint v" (group (one-or-more (any digit))
                            (one-or-more "." (one-or-more (any digit)))) " on")
   "ruby-lint" "--version"))

(defun flycheck-test-coq-version ()
  "Determine the version of Coq.

Return the version as string, or nil if the version could not be
determined."
  (flycheck-test-extract-version-command
   (rx "The Coq Proof Assistant, version "
       (group (one-or-more (any digit)) "." (one-or-more (any digit))))
   "coqtop" "-v"))


;;; Test resources

(defun flycheck-test-resource-filename (resource-file)
  "Determine the absolute file name of a RESOURCE-FILE.

Relative file names are expanded against
`flycheck-test-resources-directory'."
  (expand-file-name resource-file flycheck-test-resources-directory))

(defun flycheck-test-locate-config-file (filename _checker)
  "Find a configuration FILENAME within unit tests.

_CHECKER is ignored."
  (let* ((directory (flycheck-test-resource-filename "checkers/config-files"))
         (filepath (expand-file-name filename directory)))
    (when (file-exists-p filepath)
      filepath)))

(defmacro flycheck-test-with-resource-buffer (resource-file &rest body)
  "Create a temp buffer from a RESOURCE-FILE and execute BODY.

The absolute file name of RESOURCE-FILE is determined with
`flycheck-test-resource-filename'."
  (declare (indent 1))
  `(flycheck-test-with-file-buffer
       (flycheck-test-resource-filename ,resource-file)
     ,@body))


;;; Syntax checking in checks

(defvar-local flycheck-test-syntax-checker-finished nil
  "Non-nil if the current checker has finished.")

(add-hook 'flycheck-after-syntax-check-hook
          (lambda () (setq flycheck-test-syntax-checker-finished t)))

(defconst flycheck-test-checker-wait-time 10
  "Time to wait until a checker is finished in seconds.

After this time has elapsed, the checker is considered to have
failed, and the test aborted with failure.")

(put 'flycheck-test-syntax-check-timed-out 'error-message
     "Syntax check timed out.")
(put 'flycheck-test-syntax-check-timed-out 'error-conditions '(error))

(defun flycheck-test-wait-for-syntax-checker ()
  "Wait until the syntax check in the current buffer is finished."
  (let ((starttime (float-time)))
    (while (and (not flycheck-test-syntax-checker-finished)
                (< (- (float-time) starttime) flycheck-test-checker-wait-time))
      (sleep-for 1))
    (unless (< (- (float-time) starttime) flycheck-test-checker-wait-time)
      (flycheck-stop-checker)
      (signal 'flycheck-test-syntax-check-timed-out nil)))
  (setq flycheck-test-syntax-checker-finished nil))

(defun flycheck-test-buffer-sync ()
  "Check the current buffer synchronously."
  (setq flycheck-test-syntax-checker-finished nil)
  (should (not (flycheck-running-p)))
  (flycheck-mode)                       ; This will only start a deferred check,
  (flycheck-buffer)                     ; so we need an explicit manual check
  ;; After starting the check, the checker should either be running now, or
  ;; already be finished (if it was fast).
  (should (or flycheck-current-process
              flycheck-test-syntax-checker-finished))
  ;; Also there should be no deferred check pending anymore
  (should-not (flycheck-deferred-check-p))
  (flycheck-test-wait-for-syntax-checker))

(defun flycheck-test-ensure-clear ()
  "Clear the current buffer.

Raise an assertion error if the buffer is not clear afterwards."
  (flycheck-clear)
  (should (not flycheck-current-errors))
  (should (not (-any? (lambda (ov) (overlay-get ov 'flycheck-overlay))
                      (overlays-in (point-min) (point-max))))))


;;; Unit test predicates

(defun flycheck-test-should-overlay (error)
  "Test that ERROR has an overlay."
  (let* ((overlay (-first (lambda (ov) (equal (overlay-get ov 'flycheck-error)
                                              error))
                          (flycheck-overlays-in 0 (+ 1 (buffer-size)))))
         (region (flycheck-error-region-for-mode error 'symbols))
         (message (flycheck-error-message error))
         (level (flycheck-error-level error))
         (category (flycheck-error-level-overlay-category level))
         (face (get category 'face))
         (fringe-bitmap (flycheck-error-level-fringe-bitmap level))
         (fringe-face (flycheck-error-level-fringe-face level))
         (fringe-icon (list 'left-fringe fringe-bitmap fringe-face)))
    (should overlay)
    (should (overlay-get overlay 'flycheck-overlay))
    (should (= (overlay-start overlay) (car region)))
    (should (= (overlay-end overlay) (cdr region)))
    (should (eq (overlay-get overlay 'face) face))
    (should (equal (get-char-property 0 'display
                                      (overlay-get overlay 'before-string))
                   fringe-icon))
    (should (eq (overlay-get overlay 'category) category))
    (should (equal (overlay-get overlay 'flycheck-error) error))
    (should (string= (overlay-get overlay 'help-echo) message))))

(defun flycheck-test-should-errors (&rest errors)
  "Test that the current buffers has ERRORS.

Without ERRORS test that there are any errors in the current
buffer.

With ERRORS, test that each error in ERRORS is present in the
current buffer, and that the number of errors in the current
buffer is equal to the number of given ERRORS.

Each error in ERRORS is a list as expected by
`flycheck-test-should-error'."
  (if (not errors)
      (should flycheck-current-errors)
    (let ((expected (mapcar (apply-partially #'apply #'flycheck-error-new-at)
                            errors)))
      (should (equal expected flycheck-current-errors))
      (mapc #'flycheck-test-should-overlay expected))
    (should (= (length errors)
               (length (flycheck-overlays-in (point-min) (point-max)))))))

(defun flycheck-test-should-syntax-check (resource-file modes &rest errors)
  "Test a syntax check in RESOURCE-FILE with MODES.

RESOURCE-FILE is the file to check.  MODES is a single major mode
symbol or a list thereof, specifying the major modes to syntax
check with.  ERRORS is the list of expected errors."
  (when (symbolp modes)
    (setq modes (list modes)))
  (dolist (mode modes)
    (unless (fboundp mode)
      (ert-skip (format "%S missing" mode)))
    (flycheck-test-with-resource-buffer resource-file
      (funcall mode)
      ;; Configure config file locating for unit tests
      (dolist (fn '(flycheck-locate-config-file-absolute-path
                    flycheck-test-locate-config-file))
        (add-hook 'flycheck-locate-config-file-functions fn 'append 'local))
      (let ((process-hook-called 0))
        (add-hook 'flycheck-process-error-functions
                  (lambda (_err)
                    (setq process-hook-called (1+ process-hook-called))
                    nil)
                  nil :local)
        (flycheck-test-buffer-sync)
        (if errors
            (apply #'flycheck-test-should-errors errors)
          (should-not flycheck-current-errors))
        (should (= process-hook-called (length errors))))
      (flycheck-test-ensure-clear))))

(defun flycheck-test-at-nth-error (n)
  (let* ((error (nth (1- n) flycheck-current-errors))
         (mode flycheck-highlighting-mode)
         (region (flycheck-error-region-for-mode error mode)))
    (and (member error (flycheck-overlay-errors-at (point)))
         (= (point) (car region)))))

(defun flycheck-test-explain--at-nth-error (n)
  (let ((errors (flycheck-overlay-errors-at (point))))
    (if (null errors)
        (format "Expected to be at error %s, but no error at point %s"
                n (point))
      (let ((pos (cl-position (car errors) flycheck-current-errors)))
        (format "Expected to be at error %s, but point %s is at error %s"
                n (point) (1+ pos))))))

(put 'flycheck-test-at-nth-error 'ert-explainer
     'flycheck-test-explain--at-nth-error)


;;; Test results

(defun flycheck-test-failed-on-travis-ci-p (result)
  "Determine whether RESULT is failed on Travis CI."
  (and (flycheck-test-travis-ci-p) (ert-test-failed-p result)))


;;; Code style
(ert-deftest flycheck-code-style/source-properly-indented ()
  :tags '(style)
  (cl-letf ((flycheck (expand-file-name "flycheck.el"
                                        flycheck-test-source-directory))
            ((get 'with-demoted-errors 'lisp-indent-function) 1))
    (flycheck-test-with-file-buffer flycheck
      (emacs-lisp-mode)
      (shut-up
        (indent-region (point-min) (point-max)))
      (should-not (buffer-modified-p)))))

(ert-deftest flycheck-code-style/test-suite-properly-indented ()
  :tags '(style)
  (let ((flycheck-test (expand-file-name "flycheck-test.el"
                                         flycheck-test-directory)))
    (flycheck-test-with-file-buffer flycheck-test
      (emacs-lisp-mode)
      (shut-up
        (indent-region (point-min) (point-max)))
      (should-not (buffer-modified-p)))))


;;; Customization

(ert-deftest flycheck-checkers/there-are-registered-checkers ()
  :tags '(customization)
  (should flycheck-checkers))

(ert-deftest flycheck-checkers/all-registered-checkers-are-declared ()
  :tags '(customization)
  (dolist (checker flycheck-checkers)
    (should (flycheck-valid-checker-p checker))
    (should (flycheck-registered-checker-p checker))))

(ert-deftest flycheck-checkers/all-declared-checkers-are-registered ()
  :tags '(customization)
  (let ((declared-checkers (flycheck-defined-checkers)))
    (should declared-checkers)
    (dolist (checker declared-checkers)
      (should (memq checker flycheck-checkers))
      (should (flycheck-registered-checker-p checker)))))

(ert-deftest flycheck-checkers/should-have-either-patterns-or-parser ()
  :tags '(customization)
  (dolist (checker flycheck-checkers)
    (let ((patterns (flycheck-checker-error-patterns checker))
          (parser (flycheck-checker-error-parser checker)))
      (should checker)
      (should (or (and (eq parser 'flycheck-parse-with-patterns) patterns)
                  (null patterns))))))

(ert-deftest flycheck-checkers/all-registered-checkers-are-enabled ()
  :tags '(customization)
  (dolist (checker flycheck-checkers)
    (should (flycheck-enabled-checker-p checker)))
  (should (equal flycheck-checkers (flycheck-enabled-checkers))))

(ert-deftest flycheck-checkers/no-registered-checker-is-enabled ()
  :tags '(customization)
  (dolist (checker flycheck-checkers)
    (should-not (flycheck-disabled-checker-p checker))))

(ert-deftest flycheck-disabled-checkers/is-empty ()
  :tags '(customization)
  (should-not (default-value 'flycheck-disabled-checkers)))

(ert-deftest flycheck-locate-config-file-functions/default ()
  :tags '(customization)
  (should (equal flycheck-locate-config-file-functions
                 '(flycheck-locate-config-file-absolute-path
                   flycheck-locate-config-file-ancestor-directories
                   flycheck-locate-config-file-home))))

(ert-deftest flycheck-process-error-functions/defaults-to-add-overlay ()
  :tags '(customization)
  (should (equal flycheck-process-error-functions '(flycheck-add-overlay))))

(ert-deftest flycheck-display-errors-delay/defaults-to-0.9 ()
  :tags '(customization)
  (should (equal flycheck-display-errors-delay 0.9)))

(ert-deftest flycheck-display-errors-function/defaults-to-display-error-messages ()
  :tags '(customization)
  (should (eq flycheck-display-errors-function
              #'flycheck-display-error-messages)))

(ert-deftest flycheck-indication-mode/defaults-to-left-fringe ()
  :tags '(customization)
  (should (eq flycheck-indication-mode 'left-fringe)))

(ert-deftest flycheck-highlighting-mode/defaults-to-symbols ()
  :tags '(customization)
  (should (eq flycheck-highlighting-mode 'symbols)))

(ert-deftest flycheck-check-syntax-automatically/defaults-to-all-events ()
  :tags '(customization)
  (should (equal flycheck-check-syntax-automatically
                 '(save idle-change new-line mode-enabled))))

(ert-deftest flycheck-idle-change-delay/defaults-to-0.5 ()
  :tags '(customization)
  (should (equal flycheck-idle-change-delay 0.5)))

(ert-deftest flycheck-google-max-messages/defaults-to-5 ()
  :tags '(customization)
  (should (equal flycheck-google-max-messages 5)))

(ert-deftest flycheck-standard-error-navigation/default-to-t ()
  :tags '(customization)
  (should (eq flycheck-standard-error-navigation t)))

(ert-deftest flycheck-completion-system/defaults-to-nil ()
  :tags '(customization)
  (should (eq flycheck-completion-system nil)))

(ert-deftest flycheck-CHECKER-executable/is-special-variable ()
  :tags '(customization)
  (dolist (checker flycheck-checkers)
    (let ((variable (flycheck-checker-executable-variable checker)))
      (should (custom-variable-p variable)))))

(ert-deftest flycheck-CHECKER-executable/is-customizable ()
  :tags '(customization)
  (dolist (checker flycheck-checkers)
    (let ((variable (flycheck-checker-executable-variable checker)))
      (should (custom-variable-p variable)))))

(ert-deftest flycheck-CHECKER-executable/defaults-to-nil ()
  :tags '(customization)
  (dolist (checker flycheck-checkers)
    (let ((variable (flycheck-checker-executable-variable checker)))
      (should (null (symbol-value variable))))))

(ert-deftest flycheck-keymap-prefix/customize-variable-will-modify-keymap ()
  :tags '(customization)
  (unwind-protect
      (progn
        (custom-set-variables '(flycheck-keymap-prefix (kbd "C-c e")))
        (should (eq 'flycheck-next-error
                    (lookup-key flycheck-mode-map (kbd "C-c e n")))))
    (ignore-errors
      (custom-set-variables '(flycheck-keymap-prefix (kbd "C-c !"))))))

(ert-deftest flycheck-temp-prefix/default ()
  :tags '(customization)
  (should (equal flycheck-temp-prefix "flycheck")))


;;; Minor mode definition

(ert-deftest flycheck-mode/enables-standard-error-navigation ()
  :tags '(minor-mode)
  (flycheck-test-with-temp-buffer
    (setq next-error-function :old)
    (flycheck-mode 1)
    (should flycheck-mode)
    (should (eq next-error-function 'flycheck-next-error-function))
    (flycheck-mode -1)
    (should-not flycheck-mode)
    (should (eq next-error-function :old))))

(ert-deftest flycheck-mode/does-not-enable-standard-error-navigation ()
  :tags '(minor-mode)
  (flycheck-test-with-temp-buffer
    (let ((flycheck-standard-error-navigation nil))
      (setq next-error-function :old)
      (flycheck-mode +1)
      (should flycheck-mode)
      (should (eq next-error-function :old))
      (should (eq flycheck-old-next-error-function :unset))
      (setq next-error-function :new)
      (flycheck-mode -1)
      (should-not flycheck-mode)
      ;; Disabling the mode should not affect `next-error-function' now
      (should (eq next-error-function :new)))))

(ert-deftest flycheck-mode/clears-errors-after-revert ()
  :tags '(minor-mode language-emacs-lisp)
  (flycheck-test-with-resource-buffer "checkers/emacs-lisp.el"
    (emacs-lisp-mode)
    (goto-char (point-min))
    (insert "foo-bar")
    (flycheck-mode)
    (flycheck-test-buffer-sync)
    (should flycheck-current-errors)
    (revert-buffer 'ignore-auto 'no-confirm)
    (should-not flycheck-current-errors)
    (should-not (flycheck-deferred-check-p))))


;;; Global syntax checking

(ert-deftest flycheck-may-enable-mode/not-in-ephemeral-buffers ()
  :tags '(global-mode)
  (flycheck-test-with-temp-buffer
    (should-not (flycheck-may-enable-mode)))
  (flycheck-test-with-temp-buffer
    (setq buffer-file-name "foo")
    (emacs-lisp-mode)
    (should (flycheck-get-checker-for-buffer))
    (rename-buffer " foo")
    (should (string= (buffer-name) " foo"))
    (should-not (flycheck-may-enable-mode))))

(ert-deftest flycheck-may-enable-mode/not-in-encrypted-files ()
  :tags '(global-mode external-tool)
  (skip-unless (flycheck-test-check-gpg))
  (let* ((filename (flycheck-test-resource-filename "encrypted-file.el.gpg"))
         ;; Tell EPA about our passphrase
         (epa-file-cache-passphrase-for-symmetric-encryption t)
         (epa-file-passphrase-alist (list (cons filename "foo"))))
    (flycheck-test-with-resource-buffer filename
      (emacs-lisp-mode)
      (should (flycheck-get-checker-for-buffer))
      (should-not (flycheck-may-enable-mode)))))

(ert-deftest flycheck-may-enable-mode/not-if-no-checker-is-found ()
  :tags '(global-mode)
  (flycheck-test-with-temp-buffer
    (setq buffer-file-name "foo")
    (rename-buffer "foo")
    (text-mode)
    (should-not (string-prefix-p " " (buffer-name)))
    (should-not (flycheck-get-checker-for-buffer))
    (should-not (flycheck-may-enable-mode))))

(ert-deftest flycheck-may-enable-mode/checker-found ()
  :tags '(global-mode)
  (flycheck-test-with-temp-buffer
    (setq buffer-file-name "foo")
    (rename-buffer "foo")
    (emacs-lisp-mode)
    (should (flycheck-get-checker-for-buffer))
    (should (flycheck-may-enable-mode))))

(ert-deftest global-flycheck-mode/does-not-enable-in-ephemeral-buffers ()
  :tags '(global-mode)
  (flycheck-test-with-global-mode
    (flycheck-test-with-temp-buffer
      (setq buffer-file-name "foo")
      (rename-buffer " foo")
      (emacs-lisp-mode)
      (should-not flycheck-mode))))

(ert-deftest global-flycheck-mode/does-not-enable-in-encrypted-file ()
  :tags '(global-mode external-tool)
  (skip-unless (flycheck-test-check-gpg))
  (let* ((filename (flycheck-test-resource-filename "encrypted-file.el.gpg"))
         ;; Tell EPA about our passphrase
         (epa-file-cache-passphrase-for-symmetric-encryption t)
         (epa-file-passphrase-alist (list (cons filename "foo"))))
    (flycheck-test-with-global-mode
      (flycheck-test-with-resource-buffer filename
        (emacs-lisp-mode)
        (should-not flycheck-mode)))))

(ert-deftest global-flycheck-mode/does-not-enable-if-no-checker-is-found ()
  :tags '(global-mode)
  (flycheck-test-with-global-mode
    (flycheck-test-with-temp-buffer
      (rename-buffer "foo")
      (text-mode)
      (should-not flycheck-mode))))

(ert-deftest global-flycheck-mode/checker-found ()
  :tags '(global-mode)
  (flycheck-test-with-global-mode
    (flycheck-test-with-temp-buffer
      (setq buffer-file-name "foo")
      (rename-buffer "foo")
      (emacs-lisp-mode)
      (should flycheck-mode))))


;;; Deferred syntax checking

(ert-deftest flycheck-deferred-check-p/nil ()
  :tags '(deferred)
  (let ((flycheck-deferred-syntax-check nil))
    (should-not (flycheck-deferred-check-p))))

(ert-deftest flycheck-deferred-check-p/truthy ()
  :tags '(deferred)
  (let ((flycheck-deferred-syntax-check t))
    (should (flycheck-deferred-check-p))))

(ert-deftest flycheck-buffer-deferred/schedules-a-deferred-syntax-check ()
  :tags '(deferred)
  (flycheck-test-with-temp-buffer
    (should-not (flycheck-deferred-check-p))
    (flycheck-buffer-deferred)
    (should (flycheck-deferred-check-p))))

(ert-deftest flycheck-clean-deferred-check/removes-a-deferred-syntax-check ()
  :tags '(deferred)
  (flycheck-test-with-temp-buffer
    (flycheck-buffer-deferred)
    (flycheck-clean-deferred-check)
    (should-not (flycheck-deferred-check-p))))


;;; Automatic syntax checking

(ert-deftest flycheck-may-check-automatically/not-in-ephemeral-buffers ()
  :tags '(automatic)
  (flycheck-test-with-temp-buffer
    (should-not (-any? #'flycheck-may-check-automatically
                       '(save idle-change new-line mode-enabled)))
    (should-not (flycheck-may-check-automatically))))

(ert-deftest flycheck-may-check-automatically/in-normal-buffers ()
  :tags '(automatic)
  (flycheck-test-with-resource-buffer "automatic-check-dummy.el"
    (should (-all? #'flycheck-may-check-automatically
                   '(save idle-change new-line mode-enabled)))
    (should (flycheck-may-check-automatically))))

(ert-deftest flycheck-may-check-automatically/automatic-checking-disabled ()
  :tags '(automatic)
  (flycheck-test-with-resource-buffer "automatic-check-dummy.el"
    (let ((flycheck-check-syntax-automatically nil))
      (should-not (-any? #'flycheck-may-check-automatically
                         '(save idle-change new-line mode-enabled)))
      (should (flycheck-may-check-automatically)))))

(ert-deftest flycheck-may-check-automatically/specific-event-disabled ()
  :tags '(automatic)
  (dolist (event '(save idle-change new-line mode-enabled))
    (flycheck-test-with-resource-buffer "automatic-check-dummy.el"
      ;; Disable just a specific event
      (let ((flycheck-check-syntax-automatically
             (remq event flycheck-check-syntax-automatically)))
        (should flycheck-check-syntax-automatically)
        (should-not (flycheck-may-check-automatically event))
        (should (-all? #'flycheck-may-check-automatically
                       flycheck-check-syntax-automatically))
        (should (flycheck-may-check-automatically))))))

(ert-deftest flycheck-check-syntax-automatically/mode-enabled-is-disabled ()
  :tags '(automatic)
  (flycheck-test-with-resource-buffer "automatic-check-dummy.el"
    (emacs-lisp-mode)
    (should-not (flycheck-deferred-check-p))
    (let ((flycheck-check-syntax-automatically
           (remq 'mode-enabled flycheck-check-syntax-automatically)))
      (flycheck-mode)
      (should-not (flycheck-deferred-check-p)))))

(ert-deftest flycheck-check-syntax-automatically/mode-enabled-checks-syntax-after-flycheck-mode ()
  :tags '(automatic)
  (flycheck-test-with-resource-buffer "automatic-check-dummy.el"
    (emacs-lisp-mode)
    (should-not (flycheck-deferred-check-p))
    (let ((flycheck-check-syntax-automatically '(mode-enabled)))
      (flycheck-mode)
      (should (flycheck-deferred-check-p)))))

(ert-deftest flycheck-check-syntax-automatically/idle-change-is-disabled ()
  :tags '(automatic)
  (flycheck-test-with-resource-buffer "automatic-check-dummy.el"
    (emacs-lisp-mode)
    (let ((flycheck-check-syntax-automatically nil))
      (flycheck-mode))
    (let ((flycheck-check-syntax-automatically
           (remq 'idle-change flycheck-check-syntax-automatically)))
      (insert "Hello world")
      (sleep-for 0.55)
      (should-not (flycheck-deferred-check-p)))))

(ert-deftest flycheck-check-syntax-automatically/idle-change-checks-syntax-after-change ()
  :tags '(automatic)
  (flycheck-test-with-resource-buffer "automatic-check-dummy.el"
    (emacs-lisp-mode)
    (let ((flycheck-check-syntax-automatically '(idle-change)))
      (flycheck-mode)
      (insert "Hello world")
      (sleep-for 0.55)
      (should (flycheck-deferred-check-p)))))

(ert-deftest flycheck-check-syntax-automatically/idle-change-does-not-check-before-delay ()
  :tags '(automatic)
  (flycheck-test-with-resource-buffer "automatic-check-dummy.el"
    (emacs-lisp-mode)
    (let ((flycheck-check-syntax-automatically '(idle-change))
          (flycheck-idle-change-delay 1.5))
      (flycheck-mode)
      (insert "Hello world")
      (sleep-for 0.55)
      (should-not (flycheck-deferred-check-p))
      (sleep-for 1)
      (should (flycheck-deferred-check-p)))))

(ert-deftest flycheck-check-syntax-automatically/new-line-is-disabled ()
  :tags '(automatic)
  (flycheck-test-with-resource-buffer "automatic-check-dummy.el"
    (let ((flycheck-check-syntax-automatically nil))
      (flycheck-mode))
    (let ((flycheck-check-syntax-automatically
           (remq 'new-line flycheck-check-syntax-automatically)))
      (insert "\n")
      (should-not (flycheck-deferred-check-p)))))

(ert-deftest flycheck-check-syntax-automatically/new-line-checks-syntax-after-new-line ()
  :tags '(automatic)
  (flycheck-test-with-resource-buffer "automatic-check-dummy.el"
    (let ((flycheck-check-syntax-automatically '(new-line)))
      (flycheck-mode)
      (insert "\n")
      (should (flycheck-deferred-check-p)))))

(ert-deftest flycheck-check-syntax-automatically/save-disabled ()
  :tags '(automatic)
  (flycheck-test-with-resource-buffer "automatic-check-dummy.el"
    (let ((flycheck-check-syntax-automatically nil))
      (flycheck-mode))
    (set-buffer-modified-p t)
    (let ((flycheck-check-syntax-automatically
           (remq 'save flycheck-check-syntax-automatically)))
      (save-buffer 0)
      (should-not (flycheck-deferred-check-p)))))

(ert-deftest flycheck-check-syntax-automatically/save-checks-syntax-after-save ()
  :tags '(automatic)
  (flycheck-test-with-resource-buffer "automatic-check-dummy.el"
    (let ((flycheck-check-syntax-automatically '(save)))
      (flycheck-mode)
      (set-buffer-modified-p t)
      (save-buffer 0)
      (should (flycheck-deferred-check-p)))))

(ert-deftest flycheck-buffer-automatically/does-not-check-with-disabled-mode ()
  :tags '(automatic)
  (flycheck-test-with-temp-buffer
    (should-not flycheck-mode)
    (should-not (flycheck-deferred-check-p))
    (flycheck-buffer-automatically)
    (should-not (flycheck-deferred-check-p))))

(ert-deftest flycheck-buffer-automatically/defers-the-test ()
  :tags '(automatic)
  (flycheck-test-with-temp-buffer
    (flycheck-mode)
    ;; Flycheck won't check ephemeral buffers
    (rename-buffer "foo")
    (should-not (flycheck-deferred-check-p))
    (flycheck-buffer-automatically)
    (should (flycheck-deferred-check-p))))


;;; Status reporting

(ert-deftest flycheck-report-status/runs-functions ()
  :tags '(status-reporting)
  (flycheck-test-with-temp-buffer
    (let* ((was-called nil)
           (flycheck-status-changed-functions
            (list (lambda (status) (setq was-called status)))))
      (flycheck-report-status 'running)
      (should (eq was-called 'running)))))

(ert-deftest flycheck-report-error/runs-hook ()
  :tags '(status-reporting)
  (flycheck-test-with-temp-buffer
    (let* ((was-called nil)
           (flycheck-syntax-check-failed-hook
            (list (lambda () (setq was-called t)))))
      (flycheck-report-error)
      (should was-called))))

(ert-deftest flycheck-report-error/clears-errors ()
  :tags '(status-reporting)
  (flycheck-test-with-temp-buffer
    (let ((flycheck-current-errors (list 'foo)))
      (flycheck-report-error)
      (should-not flycheck-current-errors))))


;;; Utility functions
(ert-deftest flycheck-string-to-number-safe/nil ()
  :tags '(utility)
  (should-not (flycheck-string-to-number-safe nil)))

(ert-deftest flycheck-string-to-number-safe/not-a-string ()
  :tags '(utility)
  (should-not (flycheck-string-to-number-safe [1 2 3])))

(ert-deftest flycheck-string-to-number-safe/already-a-number ()
  :tags '(utility)
  (should-not (flycheck-string-to-number-safe 3)))

(ert-deftest flycheck-string-to-number-safe/a-non-numeric-string ()
  :tags '(utility)
  (should-not (flycheck-string-to-number-safe "123helloworld")))

(ert-deftest flycheck-string-to-number-safe/a-numeric-string ()
  :tags '(utility)
  (should (= (flycheck-string-to-number-safe "123") 123)))

(ert-deftest flycheck-string-to-number-safe/a-numeric-string-with-leading-whitespace ()
  :tags '(utility)
  (should-not (flycheck-string-to-number-safe " 123")))

(ert-deftest flycheck-string-to-number-safe/a-numeric-string-with-trailing-whitespace ()
  :tags '(utility)
  (should-not (flycheck-string-to-number-safe "123 ")))

(ert-deftest flycheck-string-list-p/not-a-list ()
  :tags '(utility)
  (should-not (flycheck-string-list-p ["foo" "bar"])))

(ert-deftest flycheck-string-list-p/a-plain-string ()
  :tags '(utility)
  (should-not (flycheck-string-list-p "foo")))

(ert-deftest flycheck-string-list-p/a-plain-integer ()
  :tags '(utility)
  (should-not (flycheck-string-list-p 1)))

(ert-deftest flycheck-string-list-p/a-plain-symbol ()
  :tags '(utility)
  (should-not (flycheck-string-list-p 'foo)))

(ert-deftest flycheck-string-list-p/a-list-with-mixed-types ()
  :tags '(utility)
  (should-not (flycheck-string-list-p '("foo" 1 test))))

(ert-deftest flycheck-string-list-p/a-list-of-symbols ()
  :tags '(utility)
  (should-not (flycheck-string-list-p '(foo bar))))

(ert-deftest flycheck-string-list-p/a-list-of-strings ()
  :tags '(utility)
  (should (flycheck-string-list-p '("foo" "bar"))))

(ert-deftest flycheck-string-list-p/an-empty-list ()
  :tags '(utility)
  (should (flycheck-string-list-p '())))

(ert-deftest flycheck-symbol-list-p/not-a-list ()
  :tags '(utility)
  (should-not (flycheck-symbol-list-p ["foo" "bar"])))

(ert-deftest flycheck-symbol-list-p/a-plain-string ()
  :tags '(utility)
  (should-not (flycheck-symbol-list-p "foo")))

(ert-deftest flycheck-symbol-list-p/a-plain-integer ()
  :tags '(utility)
  (should-not (flycheck-symbol-list-p 1)))

(ert-deftest flycheck-symbol-list-p/a-plain-symbol ()
  :tags '(utility)
  (should-not (flycheck-symbol-list-p 'foo)))

(ert-deftest flycheck-symbol-list-p/a-list-with-mixed-types ()
  :tags '(utility)
  (should-not (flycheck-symbol-list-p '("foo" 1 test))))

(ert-deftest flycheck-symbol-list-p/a-list-of-strings ()
  :tags '(utility)
  (should-not (flycheck-symbol-list-p '("foo" "bar"))))

(ert-deftest flycheck-symbol-list-p/a-list-of-symbols ()
  :tags '(utility)
  (should (flycheck-symbol-list-p '(foo bar))))

(ert-deftest flycheck-symbol-list-p/an-empty-list ()
  :tags '(utility)
  (should (flycheck-symbol-list-p '())))

(ert-deftest flycheck-temp-dir-system ()
  :tags '(utility)
  (let ((dirname (flycheck-temp-dir-system)))
    (unwind-protect
        (should (file-directory-p dirname))
      (flycheck-safe-delete-temporaries))
    (should-not (file-exists-p dirname))
    (should (string-prefix-p (file-name-as-directory
                              (file-truename temporary-file-directory))
                             (file-truename dirname)))
    (should (string-prefix-p flycheck-temp-prefix
                             (file-name-nondirectory
                              (directory-file-name dirname))))))

(ert-deftest flycheck-temp-file-system/without-file-name ()
  :tags '(utility)
  (let ((filename (flycheck-temp-file-system nil)))
    (unwind-protect
        (should (file-exists-p filename))
      (flycheck-safe-delete-temporaries))
    (should-not (file-exists-p filename))
    (should (string-prefix-p (file-name-as-directory
                              (file-truename temporary-file-directory))
                             (file-truename filename)))
    (should (string-prefix-p flycheck-temp-prefix
                             (file-name-nondirectory filename)))))

(ert-deftest flycheck-temp-file-system/with-complete-path ()
  :tags '(utility)
  (let* ((filename (flycheck-temp-file-system "spam/with/eggs.el"))
         (dirname (directory-file-name (file-name-directory filename))))
    (unwind-protect
        (progn
          ;; The file is not implicitly created, but the temporary directory is.
          (should-not (file-exists-p filename))
          (should (file-directory-p dirname)))
      (flycheck-safe-delete-temporaries))
    (should-not (file-exists-p filename))
    (should-not (file-directory-p dirname))
    ;; The file name should be preserved.  The temporary file should reside in a
    ;; subdirectory of the temporary directory
    (should (string= "eggs.el" (file-name-nondirectory filename)))
    (should (string-prefix-p flycheck-temp-prefix
                             (file-name-nondirectory
                              (directory-file-name dirname))))
    (should (string-prefix-p flycheck-temp-prefix
                             (file-name-nondirectory
                              (directory-file-name dirname))))))

(ert-deftest flycheck-temp-file-inplace/with-just-basename ()
  :tags '(utility)
  (let* ((default-directory flycheck-test-directory)
         (filename (flycheck-temp-file-inplace "eggs.el")))
    (unwind-protect
        ;; In place files should not be created early
        (should-not (file-exists-p filename))
      (flycheck-safe-delete-temporaries))
    (should (string= filename (expand-file-name
                               (concat flycheck-temp-prefix "_eggs.el"))))))

(ert-deftest flycheck-temp-file-inplace/with-complete-path ()
  :tags '(utility)
  (let* ((default-directory flycheck-test-directory)
         (filename (flycheck-temp-file-inplace "spam/with/eggs.el")))
    (unwind-protect
        (should-not (file-exists-p filename))
      (flycheck-safe-delete-temporaries))
    (should (string= filename (expand-file-name (concat "spam/with/"
                                                        flycheck-temp-prefix
                                                        "_eggs.el"))))))

(ert-deftest flycheck-temp-file-inplace/without-file-name ()
  :tags '(utility)
  (let ((filename (flycheck-temp-file-inplace nil)))
    (unwind-protect
        (should (file-exists-p filename))
      (flycheck-safe-delete-temporaries))
    (should-not (file-name-extension filename))
    (should (string-prefix-p flycheck-temp-prefix
                             (file-name-nondirectory filename)))))

(ert-deftest flycheck-save-buffer-to-file ()
  :tags '(utility)
  (let ((filename (expand-file-name "tests-temp")))
    (unwind-protect
        (progn
          (flycheck-test-with-temp-buffer
            (should-not (file-exists-p filename))
            (insert "Hello world")
            (flycheck-save-buffer-to-file filename))
          (should (file-exists-p filename))
          (should (string= "Hello world" (with-temp-buffer
                                           (insert-file-contents filename)
                                           (buffer-string)))))
      (ignore-errors (delete-file filename)))))

(ert-deftest flycheck-prepend-with-option/empty-list ()
  :tags '(utility)
  (should-not (flycheck-prepend-with-option "-f" nil)))

(ert-deftest flycheck-prepend-with-option/default-prepend-function ()
  :tags '(utility)
  (should (equal (flycheck-prepend-with-option "-L" '("foo" "bar"))
                 '("-L" "foo" "-L" "bar"))))

(ert-deftest flycheck-prepend-with-option/prepend-by-string-concatentation ()
  :tags '(utility)
  (should (equal (flycheck-prepend-with-option "-L" '("foo" "bar") #'concat)
                 '("-Lfoo" "-Lbar"))))

(ert-deftest flycheck-find-in-buffer/returns-first-match-on-success ()
  :tags '(utility)
  (with-temp-buffer
    (insert "foo\nbar")
    (should (string= "bar" (flycheck-find-in-buffer (rx (group "bar")))))))

(ert-deftest flycheck-find-in-buffer/returns-nil-on-failure ()
  :tags '(utility)
  (with-temp-buffer
    (insert "spam\nwith eggs")
    (should-not (flycheck-find-in-buffer (rx (group "bar"))))))

(ert-deftest flycheck-find-in-buffer/saves-excursion ()
  :tags '(utility)
  (with-temp-buffer
    (insert "spam\nwith eggs")
    (goto-char (point-min))
    (forward-line)
    (should (flycheck-find-in-buffer (rx (group "spam"))))
    (should (= (point) 6))))

(ert-deftest flycheck-find-in-buffer/ ()
  (with-temp-buffer
    (insert "spam\nwith eggs")
    (should-not (flycheck-find-in-buffer (rx (group "bar"))))))

(ert-deftest flycheck-ephemeral-buffer-p/temporary-buffer ()
  :tags '(utility)
  (flycheck-test-with-temp-buffer
    (should (flycheck-ephemeral-buffer-p))))

(ert-deftest flycheck-ephemeral-buffer-p/buffer-with-leading-whitespace ()
  :tags '(utility)
  (flycheck-test-with-temp-buffer
    (rename-buffer " foo")
    (should (flycheck-ephemeral-buffer-p))))

(ert-deftest flycheck-ephemeral-buffer-p/buffer-without-leading-whitespace ()
  :tags '(utility)
  (flycheck-test-with-temp-buffer
    (rename-buffer "foo")
    (should-not (flycheck-ephemeral-buffer-p))))

(ert-deftest flycheck-encrypted-buffer-p/unencrypted-temporary-buffer ()
  :tags '(utility)
  (flycheck-test-with-temp-buffer
    (should-not (flycheck-encrypted-buffer-p))))

(ert-deftest flycheck-encrypted-buffer-p/unencrypted-file-buffer ()
  :tags '(utility)
  (flycheck-test-with-resource-buffer "global-mode-dummy.el"
    (should-not (flycheck-encrypted-buffer-p))))

(ert-deftest flycheck-encrypted-buffer-p/encrypted-file-buffer ()
  :tags '(utility external-tool)
  (skip-unless (flycheck-test-check-gpg))
  (let* ((filename (flycheck-test-resource-filename "encrypted-file.el.gpg"))
         ;; Tell EPA about our passphrase
         (epa-file-cache-passphrase-for-symmetric-encryption t)
         (epa-file-passphrase-alist (list (cons filename "foo"))))
    (flycheck-test-with-resource-buffer filename
      (should (flycheck-encrypted-buffer-p)))))

(ert-deftest flycheck-autoloads-file-p/ephemeral-buffer ()
  :tags '(utility)
  (flycheck-test-with-temp-buffer
    (should-not (flycheck-autoloads-file-p))))

(ert-deftest flycheck-autoloads-file-p/autoloads-without-backing-file ()
  :tags '(utility)
  (flycheck-test-with-temp-buffer
    (rename-buffer "foo-autoloads.el")
    (should (flycheck-autoloads-file-p))))

(ert-deftest flycheck-autoloads-file-p/autoloads-with-backing-file ()
  :tags '(utility)
  (flycheck-test-with-file-buffer (locate-library "dash-autoloads")
    (should (flycheck-autoloads-file-p))))

(ert-deftest flycheck-autoloads-file-p/a-plain-file ()
  :tags '(utility)
  (flycheck-test-with-file-buffer
      (expand-file-name "Cask" flycheck-test-source-directory)
    (should-not (flycheck-autoloads-file-p))))

(ert-deftest flycheck-in-user-emacs-directory-p/no-child-of-user-emacs-directory ()
  :tags '(utility)
  (should-not (flycheck-in-user-emacs-directory-p
               (flycheck-test-resource-filename "checkers/emacs-lisp.el"))))

(ert-deftest flycheck-in-user-emacs-directory-p/direct-child-of-user-emacs-directory ()
  :tags '(utility)
  (let ((user-emacs-directory flycheck-test-directory))
    (should (flycheck-in-user-emacs-directory-p
             (expand-file-name "flycheck-test.el" flycheck-test-directory)))))

(ert-deftest flycheck-in-user-emacs-directory-p/indirect-child-of-user-emacs-directory ()
  :tags '(utility)
  (let ((user-emacs-directory flycheck-test-directory))
    (should (flycheck-in-user-emacs-directory-p
             (flycheck-test-resource-filename "checkers/emacs-lisp.el")))))

(ert-deftest flycheck-safe-delete/recursive-removal ()
  :tags '(utility)
  (let ((dirname (flycheck-temp-dir-system)))
    (unwind-protect
        (let ((filename (expand-file-name "foo" dirname)))
          (process-lines "touch" filename)
          (should (string-prefix-p dirname filename))
          (should (file-exists-p filename))
          (flycheck-safe-delete dirname)
          (should-not (file-exists-p filename))
          (should-not (file-directory-p dirname))
          (should-not (file-exists-p dirname)))
      (ignore-errors (delete-directory dirname 'recurse)))))

(ert-deftest flycheck-module-root-directory/no-module-name-and-no-file-name ()
  :tags '(utility)
  (let ((default-directory flycheck-test-resources-directory))
    (should (string= flycheck-test-resources-directory
                     (flycheck-module-root-directory nil)))))

(ert-deftest flycheck-module-root-directory/no-module-name ()
  :tags '(utility)
  (let ((default-directory flycheck-test-resources-directory)
        (file-name (flycheck-test-resource-filename "checkers/emacs-lisp.el")))
    (should (string= (flycheck-test-resource-filename "checkers/")
                     (flycheck-module-root-directory nil file-name)))))

(ert-deftest flycheck-module-root-directory/module-name-as-string ()
  :tags '(utility)
  (let ((default-directory flycheck-test-resources-directory)
        (file-name (flycheck-test-resource-filename "checkers/emacs-lisp.el")))
    (should (string= flycheck-test-resources-directory
                     (flycheck-module-root-directory "checkers.emacs-lisp"
                                                     file-name)))))

(ert-deftest flycheck-module-root-directory/module-name-as-list ()
  :tags '(utility)
  (let ((default-directory flycheck-test-resources-directory)
        (file-name (flycheck-test-resource-filename "checkers/emacs-lisp.el")))
    (should (string= flycheck-test-resources-directory
                     (flycheck-module-root-directory '("checkers" "emacs-lisp")
                                                     file-name)))))

(ert-deftest flycheck-module-root-directory/mismatching-module-name ()
  :tags '(utility)
  (let ((default-directory flycheck-test-resources-directory)
        (file-name (flycheck-test-resource-filename "checkers/emacs-lisp.el")))
    (should (string= (flycheck-test-resource-filename "checkers/")
                     (flycheck-module-root-directory '("foo" "emacs-lisp")
                                                     file-name)))))


;;; Checker definitions

(ert-deftest flycheck-command-argument-p/with-symbols ()
  :tags '(definition)
  (dolist (symbol '(source
                    source-inplace
                    source-original
                    temporary-directory
                    temporary-file-name
                    null-device))
    (should (flycheck-command-argument-p symbol))))

(ert-deftest flycheck-command-argument-p/config-file-with-variable-symbol ()
  :tags '(definition)
  (should (flycheck-command-argument-p '(config-file "foo" bar))))

(ert-deftest flycheck-command-argument-p/config-file-with-quoted-variable-symbol ()
  :tags '(definition)
  (should-not (flycheck-command-argument-p '(config-file "foo" 'bar))))

(ert-deftest flycheck-command-argument-p/config-file-without-variable-symbol ()
  :tags '(definition)
  (should-not (flycheck-command-argument-p '(config-file "foo"))))

(ert-deftest flycheck-command-argument-p/option-without-filter ()
  :tags '(definition)
  (should (flycheck-command-argument-p '(option "foo" bar))))

(ert-deftest flycheck-command-argument-p/option-with-filter ()
  :tags '(definition)
  (should (flycheck-command-argument-p '(option "foo" bar filter))))

(ert-deftest flycheck-command-argument-p/option-with-quoted-variable-symbol ()
  :tags '(definition)
  (should-not (flycheck-command-argument-p '(option "foo" 'bar))))

(ert-deftest flycheck-command-argument-p/option-with-quoted-filter-symbol ()
  :tags '(definition)
  (should-not (flycheck-command-argument-p '(option "foo" bar 'filter))))

(ert-deftest flycheck-command-argument-p/option-without-variable ()
  :tags '(definition)
  (should-not (flycheck-command-argument-p '(option "foo"))))

(ert-deftest flycheck-command-argument-p/option-list-without-filter-and-prepender ()
  :tags '(definition)
  (should (flycheck-command-argument-p '(option-list "foo" bar))))

(ert-deftest flycheck-command-argument-p/option-list-with-prepender ()
  :tags '(definition)
  (should (flycheck-command-argument-p '(option-list "foo" bar prepend-fn))))

(ert-deftest flycheck-command-argument-p/option-list-with-prepender-and-filter ()
  :tags '(definition)
  (should (flycheck-command-argument-p '(option-list "foo" bar prepend-fn filter))))

(ert-deftest flycheck-command-argument-p/option-list-with-quoted-variable-symbol ()
  :tags '(definition)
  (should-not (flycheck-command-argument-p '(option-list "foo" 'bar))))

(ert-deftest flycheck-command-argument-p/option-list-with-quoted-prepender-symbol ()
  :tags '(definition)
  (should-not (flycheck-command-argument-p '(option-list "foo" bar 'prepend-fn))))

(ert-deftest flycheck-command-argument-p/option-list-with-quoted-filter-symbol ()
  :tags '(definition)
  (should-not (flycheck-command-argument-p '(option-list "foo" bar prepend-fn 'filter))))

(ert-deftest flycheck-command-argument-p/option-list-without-variable-symbol ()
  :tags '(definition)
  (should-not (flycheck-command-argument-p '(option-list "foo"))))

(ert-deftest flycheck-command-argument-p/eval-with-variable ()
  :tags '(definition)
  (should (flycheck-command-argument-p '(eval bar))))

(ert-deftest flycheck-command-argument-p/eval-with-function-call ()
  :tags '(definition)
  (should (flycheck-command-argument-p '(eval (spam "with eggs")))))

(ert-deftest flycheck-command-argument-p/eval-with-no-form ()
  :tags '(definition)
  (should-not (flycheck-command-argument-p '(eval))))

(ert-deftest flycheck-command-argument-p/eval-with-multiple-forms ()
  :tags '(definition)
  (should-not (flycheck-command-argument-p '(eval foo bar))))

(ert-deftest flycheck-command-argument-p/integer-literal ()
  :tags '(definition)
  (should-not (flycheck-command-argument-p 100)))

(ert-deftest flycheck-command-argument-p/unknown-argument-symbol ()
  :tags '(definition)
  (should-not (flycheck-command-argument-p 'foo)))

(ert-deftest flycheck-command-argument-p/unknown-argument-cell ()
  :tags '(definition)
  (should-not (flycheck-command-argument-p '(foo bar))))

(ert-deftest flycheck-validate-next-checker/any-symbol ()
  :tags '(definition)
  (should (flycheck-validate-next-checker 'foo))
  (should-error (flycheck-validate-next-checker 'foo t)))

(ert-deftest flycheck-validate-next-checker/syntax-checker-symbol ()
  :tags '(definition)
  (should (flycheck-validate-next-checker 'emacs-lisp t)))

(ert-deftest flycheck-validate-next-checker/string ()
  :tags '(definition)
  (should-error (flycheck-validate-next-checker "foo")))

(ert-deftest flycheck-validate-next-checker/invalid-form ()
  :tags '(definition)
  (should-error (flycheck-validate-next-checker '(warnings-only emacs-lisp))))

(ert-deftest flycheck-validate-next-checker/invalid-predicate ()
  :tags '(definition)
  (should-error (flycheck-validate-next-checker '(bar . emacs-lisp))))

(ert-deftest flycheck-validate-next-checker/valid-predicate-with-any-symbol ()
  :tags '(definition)
  (should (flycheck-validate-next-checker '(no-errors . bar)))
  (should (flycheck-validate-next-checker '(warnings-only . bar)))
  (should-error (flycheck-validate-next-checker '(no-errors . bar) t))
  (should-error (flycheck-validate-next-checker '(warnings-only . bar) t)))

(ert-deftest flycheck-validate-next-checker/valid-predicate-with-syntax-checker-symbol ()
  :tags '(definition)
  (should (flycheck-validate-next-checker '(no-errors . emacs-lisp) t))
  (should (flycheck-validate-next-checker '(warnings-only . emacs-lisp) t)))


;;; Checker extensions
(ert-deftest flycheck-add-next-checker/no-valid-checker ()
  :tags '(extending)
  (let ((err-data (should-error (flycheck-add-next-checker 'foo 'emacs-lisp))))
    (should (string= (cadr err-data) "foo is not a valid syntax checker"))))

(ert-deftest flycheck-add-next-checker/no-valid-next-checker ()
  :tags '(extending)
  (should-error (flycheck-add-next-checker 'emacs-lisp '(warnings-only bar)))
  (should-error (flycheck-add-next-checker 'emacs-lisp "foo"))
  (should-error (flycheck-add-next-checker 'emacs-lisp 'bar))
  (should-error (flycheck-add-next-checker 'emacs-lisp '(warnings-only . bar)))
  (should-error (flycheck-add-next-checker 'emacs-lisp '(foo . emacs-lisp))))

(ert-deftest flycheck-add-next-checker/prepend ()
  :tags '(extending)
  (let ((next-checkers (flycheck-checker-next-checkers 'emacs-lisp)))
    (flycheck-add-next-checker 'emacs-lisp 'texinfo)
    (unwind-protect
        (should (equal (flycheck-checker-next-checkers 'emacs-lisp)
                       (cons 'texinfo next-checkers)))
      (put 'emacs-lisp 'flycheck-next-checkers next-checkers)
      (should (equal (flycheck-checker-next-checkers 'emacs-lisp)
                     next-checkers)))))

(ert-deftest flycheck-add-next-checker/append ()
  :tags '(extending)
  (let ((next-checkers (flycheck-checker-next-checkers 'emacs-lisp)))
    (flycheck-add-next-checker 'emacs-lisp 'texinfo 'append)
    (unwind-protect
        (should (equal (flycheck-checker-next-checkers 'emacs-lisp)
                       (append next-checkers '(texinfo))))
      (put 'emacs-lisp 'flycheck-next-checkers next-checkers)
      (should (equal (flycheck-checker-next-checkers 'emacs-lisp)
                     next-checkers)))))


;;; Checker API
(ert-deftest flycheck-valid-checker-p/not-a-symbol ()
  :tags '(checker-api)
  (should-not (flycheck-valid-checker-p "foo")))

(ert-deftest flycheck-valid-checker-p/no-checker-version ()
  :tags '(checker-api)
  (should-not (get 'foo 'flycheck-checker-version))
  (should-not (flycheck-valid-checker-p 'foo)))

(ert-deftest flycheck-valid-checker-p/checker-version-too-low ()
  :tags '(checker-api)
  (cl-letf* ((version (- flycheck-checker-version 1))
             ((get 'foo 'flycheck-checker-version) version))
    (should (= (get 'foo 'flycheck-checker-version) version))
    (should-not (flycheck-valid-checker-p 'foo)))
  (should-not (get 'foo 'flycheck-checker-version)))

(ert-deftest flycheck-valid-checker-p/checker-version-too-high ()
  :tags '(checker-api)
  (cl-letf* ((version (+ flycheck-checker-version 1))
             ((get 'foo 'flycheck-checker-version) version))
    (should (= (get 'foo 'flycheck-checker-version) version))
    (should-not (flycheck-valid-checker-p 'foo)))
  (should-not (get 'foo 'flycheck-checker-version)))

(ert-deftest flycheck-valid-checker-p/checker-version-ok ()
  :tags '(checker-api)
  (cl-letf* ((version flycheck-checker-version)
             ((get 'foo 'flycheck-checker-version) version))
    (should (= (get 'foo 'flycheck-checker-version) version))
    (should (flycheck-valid-checker-p 'foo)))
  (should-not (get 'foo 'flycheck-checker-version)))

(ert-deftest flycheck-disabled-checker-p/enabled-checker ()
  :tags '(checker-api)
  (let ((flycheck-checkers '(emacs-lisp)))
    (should-not (flycheck-disabled-checker-p 'emacs-lisp))))

(ert-deftest flycheck-disabled-checker-p/disabled-checker ()
  :tags '(checker-api)
  (let ((flycheck-disabled-checkers '(emacs-lisp)))
    (should (flycheck-disabled-checker-p 'emacs-lisp))))

(ert-deftest flycheck-enabled-checker-p/enabled-checker ()
  :tags '(checker-api)
  (let ((flycheck-checkers '(emacs-lisp)))
    (should (flycheck-enabled-checker-p 'emacs-lisp))))

(ert-deftest flycheck-enabled-checker-p/unregistered-checker ()
  :tags '(checker-api)
  (let ((flycheck-checkers '(emacs-lisp)))
    (should-not (flycheck-enabled-checker-p 'emacs-lisp-checkdoc))))

(ert-deftest flycheck-enabled-checker-p/disabled-checker ()
  :tags '(checker-api)
  (let ((flycheck-checkers '(emacs-lisp))
        (flycheck-disabled-checkers '(emacs-lisp)))
    (should-not (flycheck-enabled-checker-p 'emacs-lisp))))

(ert-deftest flycheck-enabled-checkers/all-registered-checkers-are-enabled ()
  :tags '(checker-api)
  (let ((flycheck-checkers '(emacs-lisp emacs-lisp-checkdoc)))
    (should (equal (flycheck-enabled-checkers)
                   '(emacs-lisp emacs-lisp-checkdoc)))))

(ert-deftest flycheck-enabled-checkers/some-checkers-are-disabled ()
  :tags '(checker-api)
  (let ((flycheck-checkers '(emacs-lisp emacs-lisp-checkdoc coffee zsh))
        (flycheck-disabled-checkers '(emacs-lisp coffee)))
    (should (equal (flycheck-enabled-checkers) '(emacs-lisp-checkdoc zsh)))))

(defvar flycheck-test-config-var)
(defvar flycheck-test-option-var)

(ert-deftest flycheck-defined-checkers/are-valid ()
  :tags '(checker-api)
  (dolist (checker (flycheck-defined-checkers))
    (should (flycheck-valid-checker-p checker))))

(ert-deftest flycheck-defined-checkers/are-registered ()
  :tags '(checker-api)
  (dolist (checker (flycheck-defined-checkers))
    (should (flycheck-registered-checker-p checker))))

(ert-deftest flycheck-checker-executable/is-string ()
  :tags '(checker-api)
  (dolist (checker flycheck-checkers)
    (should (stringp (flycheck-checker-executable checker)))))

(ert-deftest flycheck-checker-executable/override-the-executable ()
  :tags '(checker-api)
  (dolist (checker flycheck-checkers)
    (let ((variable (flycheck-checker-executable-variable checker)))
      (should (equal (eval `(let ((,variable "some-nice-executable"))
                              (flycheck-checker-executable ',checker)))
                     "some-nice-executable")))))

(ert-deftest flycheck-checker-modes ()
  :tags '(checker-api)
  (dolist (checker flycheck-checkers)
    (should (listp (flycheck-checker-modes checker)))
    (should (-all? #'symbolp (flycheck-checker-modes checker)))))

(ert-deftest flycheck-substitute-argument/source ()
  :tags '(checker-api)
  (flycheck-test-with-resource-buffer "substitute-dummy"
    (unwind-protect
        (progn
          (should (equal (flycheck-substitute-argument 'source-original 'emacs-lisp)
                         (list (buffer-file-name))))

          (let ((filename (flycheck-substitute-argument 'source-inplace 'emacs-lisp)))
            (should (equal filename (list (flycheck-test-resource-filename
                                           (concat flycheck-temp-prefix
                                                   "_substitute-dummy")))))
            (should (file-exists-p (car filename))))

          (let ((filename (flycheck-substitute-argument 'source 'emacs-lisp)))
            (should (string-prefix-p temporary-file-directory (car filename)))
            (should (file-exists-p (car filename))))))
    (mapc #'flycheck-safe-delete flycheck-temporaries)))

(ert-deftest flycheck-substitute-argument/temporary-directory ()
  :tags '(checker-api)
  (unwind-protect
      (let ((dirname (car (flycheck-substitute-argument 'temporary-directory
                                                        'emacs-lisp))))
        (should (file-directory-p dirname))
        (should (string-prefix-p temporary-file-directory dirname)))
    (mapc #'flycheck-safe-delete flycheck-temporaries)))

(ert-deftest flycheck-substitute-argument/temporary-filename ()
  :tags '(checker-api)
  (unwind-protect
      (let ((filename (car (flycheck-substitute-argument 'temporary-file-name
                                                         'emacs-lisp))))
        ;; The filename should not exist, but it's parent directory should
        (should-not (file-exists-p filename))
        (should (file-directory-p (file-name-directory filename)))
        (should (string-prefix-p temporary-file-directory filename))
        (should (member (directory-file-name (file-name-directory filename))
                        flycheck-temporaries)))
    (mapc #'flycheck-safe-delete flycheck-temporaries)))

(ert-deftest flycheck-substitute-argument/null-device ()
  :tags '(checker-api)
  (should (equal (flycheck-substitute-argument 'null-device 'emacs-lisp)
                 (list null-device))))

(ert-deftest flycheck-substitute-argument/config-file ()
  :tags '(checker-api)
  (let* ((flycheck-test-config-var "substitute-dummy")
         (config-file (flycheck-test-resource-filename "substitute-dummy"))
         first-args second-args
         (locate-nil (lambda (&rest args) (setq first-args args) nil))
         (locate-real (lambda (&rest args) (setq second-args args)
                        config-file))
         (flycheck-locate-config-file-functions (list locate-nil locate-real)))
    (should (equal (flycheck-substitute-argument
                    '(config-file "--foo" flycheck-test-config-var)
                    'emacs-lisp)
                   (list "--foo" config-file)))
    (should (equal first-args (list "substitute-dummy" 'emacs-lisp)))
    (should (equal second-args (list "substitute-dummy" 'emacs-lisp)))
    (setq first-args nil
          second-args nil)
    (should (equal (flycheck-substitute-argument
                    '(config-file "--foo=" flycheck-test-config-var concat)
                    'emacs-lisp)
                   (list (concat "--foo=" config-file))))))

(ert-deftest flycheck-substitute-argument/option ()
  :tags '(checker-api)
  (let ((flycheck-test-option-var "bar"))
    (should (equal (flycheck-substitute-argument
                    '(option "--foo" flycheck-test-option-var) 'emacs-lisp)
                   '("--foo" "bar")))
    (should (equal (flycheck-substitute-argument
                    '(option "--foo=" flycheck-test-option-var concat)
                    'emacs-lisp)
                   '("--foo=bar"))))
  (let ((flycheck-test-option-var 200))
    (should-error (flycheck-substitute-argument
                   '(option "--foo" flycheck-test-option-var) 'emacs-lisp))
    (should (equal (flycheck-substitute-argument
                    '(option "--foo" flycheck-test-option-var nil number-to-string)
                    'emacs-lisp)
                   '("--foo" "200")))
    (should (equal (flycheck-substitute-argument
                    '(option "--foo=" flycheck-test-option-var concat number-to-string) 'emacs-lisp)
                   '("--foo=200"))))
  (let (flycheck-test-option-var)
    (should-not (flycheck-substitute-argument
                 '(option "--foo" flycheck-test-option-var) 'emacs-lisp))
    ;; Catch an error, because `number-to-string' is called with nil
    (should-error (flycheck-substitute-argument
                   '(option "--foo" flycheck-test-option-var nil number-to-string)
                   'emacs-lisp)
                  :type 'wrong-type-argument)
    (should-error (flycheck-substitute-argument
                   '(option "--foo=" flycheck-test-option-var concat number-to-string)
                   'emacs-lisp)
                  :type 'wrong-type-argument)))

(ert-deftest flycheck-substitute-argument/option-list ()
  :tags '(checker-api)
  (let ((flycheck-test-option-var "spam"))
    (should-error (flycheck-substitute-argument
                   '(option-list "-I" flycheck-test-option-var) 'emacs-lisp)))
  (let ((flycheck-test-option-var '("spam" "eggs")))
    (should (equal (flycheck-substitute-argument
                    '(option-list "-I" flycheck-test-option-var) 'emacs-lisp)
                   '("-I" "spam" "-I" "eggs")))
    (should (equal (flycheck-substitute-argument
                    '(option-list "-I" flycheck-test-option-var concat) 'emacs-lisp)
                   '("-Ispam" "-Ieggs"))))
  (let ((flycheck-test-option-var '(10 20)))
    (should-error (flycheck-substitute-argument
                   '(option-list "-I" flycheck-test-option-var) 'emacs-lisp))
    (should (equal (flycheck-substitute-argument
                    '(option-list "-I" flycheck-test-option-var nil number-to-string) 'emacs-lisp)
                   '("-I" "10" "-I" "20")))
    (should (equal (flycheck-substitute-argument
                    '(option-list "-I" flycheck-test-option-var
                                  concat number-to-string) 'emacs-lisp)
                   '("-I10" "-I20"))))
  (let (flycheck-test-option-var)
    (should-not (flycheck-substitute-argument
                 '(option-list "-I" flycheck-test-option-var) 'emacs-lisp)))
  (let ((flycheck-test-option-var '(nil)))
    ;; Catch an error, because `number-to-string' is called with nil
    (should-error (flycheck-substitute-argument
                   '(option-list "-I" flycheck-test-option-var nil number-to-string) 'emacs-lisp)
                  :type 'wrong-type-argument)))

(ert-deftest flycheck-substitute-argument/option-flag ()
  :tags '(checker-api)
  (let ((flycheck-test-option-var nil))
    (should-not (flycheck-substitute-argument
                 '(option-flag "--foo" flycheck-test-option-var) 'emacs-lisp)))
  (let ((flycheck-test-option-var t))
    (should (equal (flycheck-substitute-argument
                    '(option-flag "--foo" flycheck-test-option-var) 'emacs-lisp)
                   (list "--foo"))))
  (let ((flycheck-test-option-var (list "bar")))
    (should (equal (flycheck-substitute-argument
                    '(option-flag "--foo" flycheck-test-option-var) 'emacs-lisp)
                   (list "--foo")))))

(ert-deftest flycheck-substitute-argument/eval ()
  :tags '(checker-api)
  (let ((flycheck-test-option-var '("Hello " "World")))
    (should (equal (flycheck-substitute-argument '(eval flycheck-test-option-var) 'emacs-lisp)
                   '("Hello " "World"))))
  (should (equal (flycheck-substitute-argument '(eval (concat "Hello" "World")) 'emacs-lisp)
                 '("HelloWorld")))
  (should-not (flycheck-substitute-argument
               '(eval (when (string= "foo" "bar") "yes")) 'emacs-lisp))
  (should-error (flycheck-substitute-argument '(eval 200) 'emacs-lisp))
  (should-error (flycheck-substitute-argument '(eval '("foo" 200)) 'emacs-lisp)))

(ert-deftest flycheck-substitute-argument/unknown ()
  :tags '(checker-api)
  (should-error (flycheck-substitute-argument '(foo "bar") 'emacs-lisp))
  (should-error (flycheck-substitute-argument  200 'emacs-lisp)))

(ert-deftest flycheck-check-executable ()
  :tags '(checker-api)
  (dolist (checker flycheck-checkers)
    (if (executable-find (flycheck-checker-executable checker))
        (should (flycheck-check-executable checker))
      (should-not (flycheck-check-executable checker)))))

(ert-deftest flycheck-may-use-checker/invalid-checker ()
  :tags '(checker-api)
  (should-not (flycheck-valid-checker-p 'foo))
  (shut-up                              ; Inhibit warning display on terminal
    (should-not (flycheck-may-use-checker 'foo)))
  (with-current-buffer "*Warnings*"
    (save-excursion
      (goto-char (point-min))
      (search-forward "Warning (flycheck): ")
      (should (string= (buffer-substring-no-properties (point) (point-max))
                       "foo is no valid Flycheck syntax checker.
Try to reinstall the package defining this syntax checker.\n")))))


;;; Configuration file functions

(ert-deftest flycheck-locate-config-file-absolute-path/just-a-base-name ()
  :tags '(configuration)
  (flycheck-test-with-temp-buffer
    (cd flycheck-test-directory)
    (should-not (flycheck-locate-config-file-absolute-path "flycheck-test.el"
                                                           'emacs-lisp))))

(ert-deftest flycheck-locate-config-file-absolute-path/with-path ()
  :tags '(configuration)
  (flycheck-test-with-temp-buffer
    (cd flycheck-test-directory)
    (should (equal (flycheck-locate-config-file-absolute-path "../Makefile"
                                                              'emacs-lisp)
                   (expand-file-name "../Makefile" flycheck-test-directory)))))

(ert-deftest flycheck-locate-config-file-ancestor-directories/not-existing-file ()
  :tags '(configuration)
  (flycheck-test-with-temp-buffer
    (setq buffer-file-name (expand-file-name "flycheck-test.el"
                                             flycheck-test-directory))
    (should-not (flycheck-locate-config-file-ancestor-directories
                 "foo" 'emacs-lisp))))

(ert-deftest flycheck-locate-config-file-ancestor-directories/file-on-same-level ()
  :tags '(configuration)
  (flycheck-test-with-temp-buffer
    (setq buffer-file-name (expand-file-name "flycheck-test.el"
                                             flycheck-test-directory))
    (should (equal (flycheck-locate-config-file-ancestor-directories
                    "run-tests.el" 'emacs-lisp)
                   (expand-file-name "run-tests.el"
                                     flycheck-test-directory)))))

(ert-deftest flycheck-locate-config-file-ancestor-directories/file-on-parent-level ()
  :tags '(configuration)
  (flycheck-test-with-temp-buffer
    (setq buffer-file-name (expand-file-name "flycheck-test.el"
                                             flycheck-test-directory))
    (should (equal (flycheck-locate-config-file-ancestor-directories
                    "Makefile" 'emacs-lisp)
                   (expand-file-name "../Makefile"
                                     flycheck-test-directory)))))

(ert-deftest flycheck-locate-config-file/not-existing-file ()
  :tags '(configuration)
  (flycheck-test-with-env (list (cons "HOME" flycheck-test-directory))
    (should-not (flycheck-locate-config-file-home "foo" 'emacs-lisp))))

(ert-deftest flycheck-locate-config-file/existing-file-in-parent-directory ()
  :tags '(configuration)
  (flycheck-test-with-env (list (cons "HOME" flycheck-test-directory))
    (should-not (flycheck-locate-config-file-home "Makefile" 'emacs-lisp))))

(ert-deftest flycheck-locate-config-file/existing-file-in-home-directory ()
  :tags '(configuration)
  (flycheck-test-with-env (list (cons "HOME" flycheck-test-directory))
    (should (equal (flycheck-locate-config-file-home
                    "flycheck-test.el" 'emacs-lisp)
                   (expand-file-name "flycheck-test.el"
                                     flycheck-test-directory)))))


;;; Generic option filters

(ert-deftest flycheck-option-int/pass-through-nil ()
  :tags '(option-filters)
  (should (null (flycheck-option-int nil))))

(ert-deftest flycheck-option-int/integer-argument ()
  :tags '(option-filters)
  (should (equal (flycheck-option-int 10) "10")))

(ert-deftest flycheck-option-comma-separated-list/empty-list ()
  :tags '(option-filters)
  (should (null (flycheck-option-comma-separated-list nil))))

(ert-deftest flycheck-option-comma-separated-list/with-single-nil ()
  :tags '(option-filters)
  (should (null (flycheck-option-comma-separated-list '(nil)))))

(ert-deftest flycheck-option-comma-separated-list/filter-returns-nil ()
  :tags '(option-filters)
  (should (null (flycheck-option-comma-separated-list '(10 20) nil
                                                      (lambda (_x) nil)))))

(ert-deftest flycheck-option-comma-separated-list/default-separator ()
  :tags '(option-filters)
  (should (equal (flycheck-option-comma-separated-list '("foo" "bar"))
                 "foo,bar")))

(ert-deftest flycheck-option-comma-separated-list/custom-separator ()
  :tags '(option-filters)
  (should (equal (flycheck-option-comma-separated-list '("foo" "bar") ":")
                 "foo:bar")))

(ert-deftest flycheck-option-comma-separated-list/custom-filter ()
  :tags '(option-filters)
  (should (equal (flycheck-option-comma-separated-list '(10 20) nil
                                                       #'number-to-string)
                 "10,20")))


;;; Checker selection

(ert-deftest flycheck-checker/unusable-checker-causes-an-error ()
  :tags '(selection)
  (flycheck-test-with-temp-buffer
    (emacs-lisp-mode)
    (flycheck-mode)
    (let* ((flycheck-checker 'sh-bash)
           (err (should-error (flycheck-buffer)
                              :type flycheck-test-user-error-type)))
      (should (eq flycheck-checker 'sh-bash))
      (should (string= (cadr err)
                       "Configured syntax checker sh-bash cannot be used"))
      (should (string= flycheck-last-status-change 'errored)))))

(ert-deftest flycheck-checker/usable-checker-is-used ()
  :tags '(selection language-emacs-lisp)
  (flycheck-test-with-resource-buffer "checkers/emacs-lisp.el"
    (emacs-lisp-mode)
    (flycheck-mode)
    (should (eq (flycheck-get-checker-for-buffer) 'emacs-lisp))
    (let ((flycheck-checker 'emacs-lisp-checkdoc))
      (should (eq (flycheck-get-checker-for-buffer) 'emacs-lisp-checkdoc))
      (flycheck-test-buffer-sync)
      (flycheck-test-should-errors
       '(12 nil warning "First sentence should end with punctuation"
            :checker emacs-lisp-checkdoc)))))

(ert-deftest flycheck-checker/disabled-checker-is-used ()
  :tags '(selection language-emacs-lisp)
  (flycheck-test-with-resource-buffer "checkers/emacs-lisp.el"
    (emacs-lisp-mode)
    (flycheck-mode)
    (let ((flycheck-disabled-checkers '(emacs-lisp emacs-lisp-checkdoc)))
      (should-not (flycheck-get-checker-for-buffer))
      (let ((flycheck-checker 'emacs-lisp-checkdoc))
        (should (eq (flycheck-get-checker-for-buffer) 'emacs-lisp-checkdoc))
        (flycheck-test-buffer-sync)
        (flycheck-test-should-errors
         '(12 nil warning "First sentence should end with punctuation"
              :checker emacs-lisp-checkdoc))))))

(ert-deftest flycheck-checker/unregistered-checker-is-used ()
  :tags '(selection language-emacs-lisp)
  (flycheck-test-with-resource-buffer "checkers/emacs-lisp.el"
    (emacs-lisp-mode)
    (flycheck-mode)
    (should (eq (flycheck-get-checker-for-buffer) 'emacs-lisp))
    (let ((flycheck-checkers (remq 'emacs-lisp-checkdoc flycheck-checkers)))
      (should-not (flycheck-registered-checker-p 'emacs-lisp-checkdoc))
      (let ((flycheck-checker 'emacs-lisp-checkdoc))
        (should (eq (flycheck-get-checker-for-buffer) 'emacs-lisp-checkdoc))
        (flycheck-test-buffer-sync)
        (flycheck-test-should-errors
         '(12 nil warning "First sentence should end with punctuation"
              :checker emacs-lisp-checkdoc))))))

(ert-deftest flycheck-select-checker/selecting-sets-the-syntax-checker ()
  :tags '(selection)
  (flycheck-test-with-temp-buffer
    (emacs-lisp-mode)
    (flycheck-select-checker 'emacs-lisp-checkdoc)
    (should (eq flycheck-checker 'emacs-lisp-checkdoc))))

(ert-deftest flycheck-select-checker/unselecting-unsets-the-syntax-checker ()
  :tags '(selection)
  (flycheck-test-with-temp-buffer
    (emacs-lisp-mode)
    (flycheck-select-checker 'emacs-lisp-checkdoc)
    (flycheck-select-checker nil)
    (should-not flycheck-checker)))

(ert-deftest flycheck-select-checker/selecting-runs-a-syntax-check ()
  :tags '(selection external-tool language-python)
  (skip-unless (-all? #'flycheck-check-executable '(python-flake8
                                                    python-pylint)))
  (flycheck-test-with-resource-buffer "checkers/python/test.py"
    (python-mode)
    (flycheck-mode)
    ;; By default, Flake8 is preferred, so we get errors from Flake8
    (flycheck-test-buffer-sync)
    (flycheck-test-should-errors
     '(5 1 warning "F401 'antigravit' imported but unused" :checker python-flake8)
     '(7 1 error "E302 expected 2 blank lines, found 1" :checker python-flake8)
     '(9 9 info "N802 function name should be lowercase" :checker python-flake8)
     '(12 29 error "E251 unexpected spaces around keyword / parameter equals"
          :checker python-flake8)
     '(12 31 error "E251 unexpected spaces around keyword / parameter equals"
          :checker python-flake8)
     '(22 1 warning "F821 undefined name 'antigravity'"
          :checker python-flake8))
    ;; Selecting Pylint should give us its errors
    (flycheck-select-checker 'python-pylint)
    (flycheck-test-wait-for-syntax-checker)
    (flycheck-test-should-errors
     '(1 nil info "Missing module docstring (C0111)" :checker python-pylint)
     '(4 nil error "Unable to import 'spam' (F0401)" :checker python-pylint)
     '(5 nil error "No name 'antigravit' in module 'python' (E0611)"
         :checker python-pylint)
     '(5 nil warning "Unused import antigravit (W0611)" :checker python-pylint)
     '(7 nil info "Missing class docstring (C0111)" :checker python-pylint)
     '(9 4 info "Invalid method name \"withEggs\" (C0103)"
         :checker python-pylint)
     '(9 4 info "Missing method docstring (C0111)" :checker python-pylint)
     '(9 4 warning "Method could be a function (R0201)" :checker python-pylint)
     '(10 15 warning "Used builtin function 'map' (W0141)"
          :checker python-pylint)
     '(12 nil info "No space allowed around keyword argument assignment"
          :checker python-pylint)
     '(12 4 info "Missing method docstring (C0111)" :checker python-pylint)
     '(12 4 warning "Method could be a function (R0201)" :checker python-pylint)
     '(14 15 error "Module 'sys' has no 'python_version' member (E1101)"
          :checker python-pylint)
     '(15 nil info "Unnecessary parens after u'print' keyword (C0325)"
          :checker python-pylint)
     '(17 nil info "Unnecessary parens after u'print' keyword (C0325)"
          :checker python-pylint)
     '(22 nil error "Undefined variable 'antigravity' (E0602)"
          :checker python-pylint))))

(ert-deftest flycheck-select-checker/unselecting-a-checker-goes-back-to-automatic-selection ()
  :tags '(selection external-tool language-python)
  (skip-unless (-all? #'flycheck-check-executable '(python-pylint
                                                    python-flake8)))
  (flycheck-test-with-resource-buffer "checkers/python/test.py"
    (python-mode)
    (flycheck-mode)
    (flycheck-select-checker 'python-pylint)
    (should (eq flycheck-checker 'python-pylint))
    (flycheck-test-wait-for-syntax-checker)
    (flycheck-test-should-errors
     '(1 nil info "Missing module docstring (C0111)" :checker python-pylint)
     '(4 nil error "Unable to import 'spam' (F0401)" :checker python-pylint)
     '(5 nil error "No name 'antigravit' in module 'python' (E0611)"
         :checker python-pylint)
     '(5 nil warning "Unused import antigravit (W0611)" :checker python-pylint)
     '(7 nil info "Missing class docstring (C0111)" :checker python-pylint)
     '(9 4 info "Invalid method name \"withEggs\" (C0103)"
         :checker python-pylint)
     '(9 4 info "Missing method docstring (C0111)" :checker python-pylint)
     '(9 4 warning "Method could be a function (R0201)" :checker python-pylint)
     '(10 15 warning "Used builtin function 'map' (W0141)"
          :checker python-pylint)
     '(12 nil info "No space allowed around keyword argument assignment"
          :checker python-pylint)
     '(12 4 info "Missing method docstring (C0111)" :checker python-pylint)
     '(12 4 warning "Method could be a function (R0201)" :checker python-pylint)
     '(14 15 error "Module 'sys' has no 'python_version' member (E1101)"
          :checker python-pylint)
     '(15 nil info "Unnecessary parens after u'print' keyword (C0325)"
          :checker python-pylint)
     '(17 nil info "Unnecessary parens after u'print' keyword (C0325)"
          :checker python-pylint)
     '(22 nil error "Undefined variable 'antigravity' (E0602)"
          :checker python-pylint))
    (flycheck-select-checker nil)
    (should-not flycheck-checker)
    (flycheck-test-wait-for-syntax-checker)
    (flycheck-test-should-errors
     '(5 1 warning "F401 'antigravit' imported but unused" :checker python-flake8)
     '(7 1 error "E302 expected 2 blank lines, found 1" :checker python-flake8)
     '(9 9 info "N802 function name should be lowercase" :checker python-flake8)
     '(12 29 error "E251 unexpected spaces around keyword / parameter equals"
          :checker python-flake8)
     '(12 31 error "E251 unexpected spaces around keyword / parameter equals"
          :checker python-flake8)
     '(22 1 warning "F821 undefined name 'antigravity'"
          :checker python-flake8))))

(ert-deftest flycheck/selects-checker-automatically/first-enabled-checker ()
  :tags '(selection external-tool language-python)
  (skip-unless (-all? #'flycheck-check-executable '(python-pylint
                                                    python-flake8)))
  (flycheck-test-with-resource-buffer "checkers/python/test.py"
    (python-mode)
    (flycheck-mode)
    (flycheck-test-buffer-sync)
    (should-not flycheck-checker)
    (should (eq flycheck-last-checker 'python-flake8))
    (flycheck-test-should-errors
     '(5 1 warning "F401 'antigravit' imported but unused" :checker python-flake8)
     '(7 1 error "E302 expected 2 blank lines, found 1" :checker python-flake8)
     '(9 9 info "N802 function name should be lowercase" :checker python-flake8)
     '(12 29 error "E251 unexpected spaces around keyword / parameter equals"
          :checker python-flake8)
     '(12 31 error "E251 unexpected spaces around keyword / parameter equals"
          :checker python-flake8)
     '(22 1 warning "F821 undefined name 'antigravity'"
          :checker python-flake8))))

(ert-deftest flycheck/selects-checker-automatically/no-disabled-checker ()
  :tags '(selection language-emacs-lisp)
  (flycheck-test-with-resource-buffer "checkers/emacs-lisp.el"
    (let ((flycheck-disabled-checkers '(emacs-lisp)))
      (flycheck-test-buffer-sync)
      (should-not flycheck-checker)
      (should (eq flycheck-last-checker 'emacs-lisp-checkdoc))
      (flycheck-test-should-errors
       '(12 nil warning "First sentence should end with punctuation"
            :checker emacs-lisp-checkdoc)))))


;;; Documentation

(ert-deftest flycheck-describe-checker/pops-up-help-buffer ()
  :tags '(documentation)
  (dolist (checker (flycheck-defined-checkers))
    (flycheck-test-with-help-buffer
      (shut-up (flycheck-describe-checker checker))
      (should (buffer-live-p (get-buffer (help-buffer))))
      (should (get-buffer-window (help-buffer)))
      (with-current-buffer (help-buffer)
        (goto-char (point-min))
        (re-search-forward (rx symbol-start (group (one-or-more not-newline))
                               symbol-end " is a Flycheck syntax checker"))
        (should (= (match-beginning 0) 1))
        (should (string= (match-string 1) (symbol-name checker)))))))

(ert-deftest flycheck-describe-checker/can-navigate-to-source ()
  :tags '(documentation)
  (dolist (checker (flycheck-defined-checkers))
    (flycheck-test-with-help-buffer
      (shut-up (flycheck-describe-checker checker))
      (with-current-buffer (help-buffer)
        (goto-char (point-min))
        (re-search-forward
         (rx "`" (minimal-match (zero-or-more not-newline)) "'"))
        (should (string= (match-string 0) "`flycheck.el'"))
        (push-button (+ 2 (match-beginning 0)))
        (unwind-protect
            (progn
              (should (string= (buffer-name) "flycheck.el"))
              (should (looking-at
                       (rx line-start "("
                           symbol-start "flycheck-define-checker" symbol-end " "
                           symbol-start (group (one-or-more not-newline)) symbol-end
                           line-end)))
              (should (string= (match-string 1) (symbol-name checker))))
          (kill-buffer))))))

(ert-deftest flycheck-describe-checker/help-shows-executable-name ()
  :tags '(documentation)
  (dolist (checker (flycheck-defined-checkers))
    (flycheck-test-with-help-buffer
      (shut-up (flycheck-describe-checker checker))
      (with-current-buffer (help-buffer)
        (goto-char (point-min))
        (re-search-forward
         "This\\s-+syntax\\s-+checker\\s-+executes\\s-+\"\\(.+?\\)\"\\(?:\\.\\|,\\)")
        (should (string= (match-string 1)
                         (flycheck-checker-default-executable checker)))))))

(ert-deftest flycheck-describe-checker/help-shows-executable-variable ()
  :tags '(documentation)
  (dolist (checker (flycheck-defined-checkers))
    (flycheck-test-with-help-buffer
      (shut-up (flycheck-describe-checker checker))
      (with-current-buffer (help-buffer)
        (goto-char (point-min))
        (re-search-forward
         "The executable can be overridden with `\\(.+?\\)'.")
        (let ((var (flycheck-checker-executable-variable checker)))
          (should (string= (match-string 1) (symbol-name var))))))))

(ert-deftest flycheck-describe-checker/help-shows-config-file-var ()
  :tags '(documentation)
  (dolist (checker (flycheck-defined-checkers))
    (flycheck-test-with-help-buffer
      (shut-up (flycheck-describe-checker checker))
      (with-current-buffer (help-buffer)
        (let ((config-file-var (flycheck-checker-config-file-var checker)))
          (if (not config-file-var)
              (should-not (string-match-p
                           (rx "configuration file")
                           (buffer-substring (point-min) (point-max))))
            (goto-char (point-min))
            (re-search-forward
             ", using\\s-+a\\s-+configuration\\s-+file\\s-+from\\s-+`\\(.+?\\)'\\.")
            (should (equal (match-string 1) (symbol-name config-file-var)))))))))

(ert-deftest flycheck-describe-checker/help-shows-option-vars ()
  :tags '(documentation)
  (dolist (checker (flycheck-defined-checkers))
    (flycheck-test-with-help-buffer
      (shut-up (flycheck-describe-checker checker))
      (with-current-buffer (help-buffer)
        (let ((option-vars (-sort #'string<
                                  (flycheck-checker-option-vars checker)))
              ;; The regular expression to find the beginning of the option
              ;; variable list
              (regexp "This\\s-+syntax\\s-+checker\\s-+can\\s-+be\\s-+configured\\s-+with\\s-+these\\s-+options:\n"))
          (goto-char (point-min))
          (if (not option-vars)
              ;; If there are no variables, we should not see a list of them
              (should-not (re-search-forward regexp nil :no-error))
            ;; Find the beginning of the option var listing
            (re-search-forward regexp)
            (goto-char (match-end 0))
            ;; Test that each variable is properly listed
            (dolist (var option-vars)
              (forward-line 1)
              (should (looking-at "^     \\* `\\(.+?\\)'$"))
              (should (equal (match-string 1) (symbol-name var))))
            ;; After the list of options there should be a blank line to
            ;; separate the variable list from the actual docstring
            (forward-line 1)
            (should (looking-at "^$"))))))))

(ert-deftest flycheck-describe-checker/help-shows-checker-docstring ()
  :tags '(documentation)
  (dolist (checker (flycheck-defined-checkers))
    (flycheck-test-with-help-buffer
      (shut-up (flycheck-describe-checker checker))
      (with-current-buffer (help-buffer)
        (should (string-match-p
                 (regexp-quote (flycheck-checker-documentation checker))
                 (buffer-substring (point-min) (point-max))))))))

(ert-deftest flycheck--manual/all-checkers-are-documented ()
  :tags '(documentation)
  (flycheck-test-with-file-buffer
      (expand-file-name "doc/guide/languages.rst"
                        flycheck-test-source-directory)
    (dolist (checker flycheck-checkers)
      (re-search-forward (rx ".. flyc-checker:: "
                             (group (one-or-more not-newline))
                             line-end))
      (should (string= (symbol-name checker) (match-string 1))))))

(ert-deftest flycheck--manual/all-options-are-documented ()
  :tags '(documentation)
  (flycheck-test-with-file-buffer
      (expand-file-name "doc/guide/languages.rst"
                        flycheck-test-source-directory)
    (dolist (checker flycheck-checkers)
      (-when-let (vars (-sort #'string< (flycheck-checker-option-vars checker)))
        (re-search-forward (concat (rx line-start ".. flyc-checker::"
                                       (one-or-more space))
                                   (regexp-quote (symbol-name checker))))
        (re-search-forward (rx line-start "   .. rubric:: Options" line-end))
        (dolist (var vars)
          ;; Move across empty lines
          (while (progn
                   (forward-line 1)
                   (looking-at (rx line-start (zero-or-more space) line-end))))
          (should (looking-at (rx line-start "   .. option:: "
                                  (group (one-or-more not-newline))
                                  line-end)))
          (should (string= (match-string 1) (symbol-name var)))
          (forward-line 1)
          (should (looking-at (rx line-start (= 6 " ") ":auto:" line-end))))))))

(ert-deftest flycheck--manual/all-config-file-vars-are-documented ()
  :tags '(documentation)
  (flycheck-test-with-file-buffer
      (expand-file-name "doc/guide/languages.rst" flycheck-test-source-directory)
    (dolist (checker flycheck-checkers)
      (-when-let (config-file-var (flycheck-checker-config-file-var checker))
        (re-search-forward (concat (rx line-start ".. flyc-checker::"
                                       (one-or-more space))
                                   (regexp-quote (symbol-name checker))))
        (re-search-forward (rx line-start
                               "   .. rubric:: Configuration file"
                               line-end))
        (while (progn
                 (forward-line 1)
                 (looking-at (rx line-start (zero-or-more space) line-end))))
        (should (looking-at (rx line-start "   .. option:: "
                                (group (one-or-more not-newline))
                                line-end)))
        (should (string= (match-string 1) (symbol-name config-file-var)))
        (forward-line 1)
        (should (looking-at (rx line-start (= 6 " ") ":auto:" line-end)))))))


;;; Checker error API

(ert-deftest flycheck-error-line-region ()
  :tags '(error-api)
  (flycheck-test-with-temp-buffer
    (insert "Hello\n    World\n")
    (should (equal (flycheck-error-line-region (flycheck-error-new-at 1 1))
                   '(1 . 6)))
    (should (equal (flycheck-error-line-region (flycheck-error-new-at 2 4))
                   '(11 . 16)))
    ;; An error column beyond the end of the line is simply ignored just like
    ;; all other error columns
    (should (equal (flycheck-error-line-region (flycheck-error-new-at 2 10))
                   '(11 . 16)))
    ;; An error line beyond the end of file should highlight the last line
    (should (equal (flycheck-error-line-region (flycheck-error-new-at 4 3))
                   '(16 . 17)))))

(ert-deftest flycheck-error-column-region ()
  :tags '(error-api)
  (flycheck-test-with-temp-buffer
    (insert "Hello\n    World\n")
    (should-not (flycheck-error-column-region (flycheck-error-new-at 1 nil)))
    (should (equal (flycheck-error-column-region (flycheck-error-new-at 1 4))
                   '(4 . 5)))
    (should (equal (flycheck-error-column-region (flycheck-error-new-at 2 6))
                   '(12 . 13)))
    ;; A column beyond the end of a line
    (should (equal (flycheck-error-column-region (flycheck-error-new-at 1 7))
                   '(6 . 7)))
    ;; A column right at the end of the last empty line of a file (an important
    ;; special case, because the Emacs Lisp checker reports undefined functions
    ;; at this place!)
    (should (equal (flycheck-error-column-region (flycheck-error-new-at 3 1))
                   '(16 . 17)))
    ;; A column beyond the end of file
    (should (equal (flycheck-error-column-region (flycheck-error-new-at 4 2))
                   '(16 . 17)))))

(ert-deftest flycheck-error-thing-region ()
  :tags '(error-api)
  (flycheck-test-with-temp-buffer
    (insert "    (message)\n    (message")
    (emacs-lisp-mode)
    (should-not (flycheck-error-thing-region 'sexp (flycheck-error-new-at 1 2)))
    (should (equal (flycheck-error-thing-region 'sexp (flycheck-error-new-at 1 5))
                   '(5 . 14)))
    (should-not (flycheck-error-thing-region 'symbol (flycheck-error-new-at 1 5)))
    (should (equal (flycheck-error-thing-region 'sexp (flycheck-error-new-at 1 8))
                   '(6 . 13)))
    (should (equal (flycheck-error-thing-region 'symbol (flycheck-error-new-at 1 8))
                   '(6 . 13)))
    ;; An incomplete expression
    (should-not (flycheck-error-thing-region 'sexp (flycheck-error-new-at 2 5)))))

(ert-deftest flycheck-error-region-for-mode ()
  :tags '(error-api)
  (flycheck-test-with-temp-buffer
    (insert "    (message) ;; Hello world\n    (message")
    (emacs-lisp-mode)
    ;; Test an expression at the error column for all modes
    (let ((err (flycheck-error-new-at 1 7)))
      (should (equal (flycheck-error-region-for-mode err 'lines) '(5 . 29)))
      (should (equal (flycheck-error-region-for-mode err 'columns) '(7 . 8)))
      (should (equal (flycheck-error-region-for-mode err 'symbols) '(6 . 13)))
      (should (equal (flycheck-error-region-for-mode err 'sexps) '(6 . 13))))
    ;; Test an error column which does not point to an expression
    (let ((err (flycheck-error-new-at 2 5)))
      (should (equal (flycheck-error-region-for-mode err 'lines) '(34 . 42)))
      (dolist (mode '(columns symbols sexps))
        (should (equal (flycheck-error-region-for-mode err mode) '(34 . 35)))))
    ;; Test an error without column for all modes
    (let ((err (flycheck-error-new-at 1 nil)))
      (dolist (mode '(lines columns symbols sexps))
        (should (equal (flycheck-error-region-for-mode err mode) '(5 . 29)))))))

(ert-deftest flycheck-error-pos ()
  :tags '(error-api)
  (flycheck-test-with-temp-buffer
    (insert "    Hello\n   World\n")
    (should (= (flycheck-error-pos (flycheck-error-new-at 1 1)) 1))
    (should (= (flycheck-error-pos (flycheck-error-new-at 1 4)) 4))
    (should (= (flycheck-error-pos (flycheck-error-new-at 1 nil)) 5))
    (should (= (flycheck-error-pos (flycheck-error-new-at 2 nil)) 14))
    (should (= (flycheck-error-pos (flycheck-error-new-at 3 1)) 19))
    (should (= (flycheck-error-pos (flycheck-error-new-at 4 1)) 19))
    (should (= (flycheck-error-pos (flycheck-error-new-at 4 nil)) 19))))

(ert-deftest flycheck-error-format/level-warning ()
  :tags '(error-api)
  (should (string= (flycheck-error-format
                    (flycheck-error-new-at 3 5 'warning "Hello world"
                                           :checker 'emacs-lisp))
                   "3:5:warning: Hello world (emacs-lisp)")))

(ert-deftest flycheck-error-format/level-error ()
  :tags '(error-api)
  (should (string= (flycheck-error-format
                    (flycheck-error-new-at 20 7 'error "Spam with eggs"
                                           :checker 'ruby))
                   "20:7:error: Spam with eggs (ruby)")))

(ert-deftest flycheck-error-format/no-column ()
  :tags '(error-api)
  (should (string= (flycheck-error-format
                    (flycheck-error-new-at 14 nil 'warning "Oh no"
                                           :checker 'python-flake8))
                   "14:warning: Oh no (python-flake8)")))

(ert-deftest flycheck-error-format/handles-line-breaks ()
  :tags '(error-api)
  ;; Specific test for https://github.com/magnars/s.el/issues/34
  (should (string= (flycheck-error-format
                    (flycheck-error-new-at 14 15 'error "dash\\nbroken"
                                           :checker 'foo))
                   "14:15:error: dash\\nbroken (foo)")))

(ert-deftest flycheck-error-</no-column ()
  :tags '(error-api)
  (should (flycheck-error-< (flycheck-error-new-at 10 nil)
                            (flycheck-error-new-at 11 nil)))
  (should-not (flycheck-error-< (flycheck-error-new-at 10 nil)
                                (flycheck-error-new-at 10 nil)))
  (should-not (flycheck-error-< (flycheck-error-new-at 10 nil)
                                (flycheck-error-new-at 9 nil))))

(ert-deftest flycheck-error-</by-line-with-column ()
  :tags '(error-api)
  (should (flycheck-error-< (flycheck-error-new-at 10 2)
                            (flycheck-error-new-at 11 1)))
  (should-not (flycheck-error-< (flycheck-error-new-at 10 1)
                                (flycheck-error-new-at 9 2))))

(ert-deftest flycheck-error-</by-column ()
  :tags '(error-api)
  (should (flycheck-error-< (flycheck-error-new-at 10 10)
                            (flycheck-error-new-at 10 11)))
  (should-not (flycheck-error-< (flycheck-error-new-at 10 10)
                                (flycheck-error-new-at 10 10)))
  (should-not (flycheck-error-< (flycheck-error-new-at 10 11)
                                (flycheck-error-new-at 10 10))))

(ert-deftest flycheck-error-level-</by-level-severity ()
  :tags '(error-api)
  (should (flycheck-error-level-< (flycheck-error-new-at 10 nil 'info)
                                  (flycheck-error-new-at 8 nil 'warning)))
  (should-not (flycheck-error-level-< (flycheck-error-new-at 8 nil 'warning)
                                      (flycheck-error-new-at 8 nil 'warning)))
  (should-not (flycheck-error-level-< (flycheck-error-new-at 7 nil 'error)
                                      (flycheck-error-new-at 8 nil 'warning))))

(ert-deftest flycheck-error-level-</by-level-name ()
  :tags '(error-api)
  (should (flycheck-error-level-< (flycheck-error-new-at 10 nil 'a)
                                  (flycheck-error-new-at 8 nil 'b)))
  (should-not (flycheck-error-level-< (flycheck-error-new-at 7 nil 'c)
                                      (flycheck-error-new-at 8 nil 'b))))

(ert-deftest flycheck-error-level-</by-location ()
  :tags '(error-api)
  (should (flycheck-error-level-< (flycheck-error-new-at 8 nil 'info)
                                  (flycheck-error-new-at 10 nil 'info)))
  (should-not (flycheck-error-level-< (flycheck-error-new-at 8 nil 'info)
                                      (flycheck-error-new-at 8 nil 'info)))
  (should-not (flycheck-error-level-< (flycheck-error-new-at 8 nil 'info)
                                      (flycheck-error-new-at 7 nil 'info))))


;;; Error levels

;; A level for the following unit tests
(flycheck-define-error-level 'test-level
  :severity 1337
  :overlay-category 'category
  :fringe-bitmap 'left-triangle
  :fringe-face 'highlight
  :error-list-face 'font-lock-constant-face)

(ert-deftest flycheck-define-error-level/is-error-level? ()
  :tags '(error-level)
  (should (flycheck-error-level-p 'test-level)))

(ert-deftest flycheck-define-error-level/has-severity ()
  :tags '(error-level)
  (should (= (flycheck-error-level-severity 'test-level) 1337)))

(ert-deftest flycheck-define-error-level/has-fringe-bitmap ()
  :tags '(error-level)
  (should (eq (flycheck-error-level-fringe-bitmap 'test-level) 'left-triangle)))

(ert-deftest flycheck-define-error-level/has-fringe-face ()
  :tags '(error-level)
  (should (eq (flycheck-error-level-fringe-face 'test-level) 'highlight)))

(ert-deftest flycheck-define-error-level/has-overlay-category ()
  :tags '(error-level)
  (should (eq (flycheck-error-level-overlay-category 'test-level) 'category)))

(ert-deftest flycheck-define-error-level/has-error-list-face ()
  :tags '(error-level)
  (should (eq (flycheck-error-level-error-list-face 'test-level)
              'font-lock-constant-face)))

(ert-deftest flycheck-error-level-make-fringe-icon/has-fringe-bitmap ()
  :tags '(error-level)
  (pcase-let* ((icon (flycheck-error-level-make-fringe-icon
                      'test-level 'left-fringe))
               (`(_ ,bitmap _) (get-text-property 0 'display icon)))
    (should (eq bitmap 'left-triangle))))

(ert-deftest flycheck-error-level-make-fringe-icon/has-fringe-face ()
  :tags '(error-level)
  (pcase-let* ((icon (flycheck-error-level-make-fringe-icon 'test-level 'left-fringe))
               (`(_ _ ,face) (get-text-property 0 'display icon)))
    (should (eq face 'highlight))))

(ert-deftest flycheck-error-level-make-fringe-icon/left-fringe ()
  :tags '(error-level)
  (pcase-let* ((icon (flycheck-error-level-make-fringe-icon 'test-level 'left-fringe))
               (`(,side _ _) (get-text-property 0 'display icon)))
    (should (eq side 'left-fringe))))

(ert-deftest flycheck-error-level-make-fringe-icon/right-fringe ()
  :tags '(error-level)
  (pcase-let* ((icon (flycheck-error-level-make-fringe-icon 'test-level 'right-fringe))
               (`(,side _ _) (get-text-property 0 'display icon)))
    (should (eq side 'right-fringe))))

(ert-deftest flycheck-error-level-make-fringe-icon/invalid-side ()
  :tags '(error-level)
  (let ((err (should-error (flycheck-error-level-make-fringe-icon 'test-level
                                                                  'up-fringe))))
    (should (string= (cadr err) "Invalid fringe side: up-fringe"))))


;;; Built-in error levels

(ert-deftest flycheck-error-level-error ()
  :tags '(error-level)
  (should (= (flycheck-error-level-severity 'error) 100))
  (should (eq (flycheck-error-level-fringe-bitmap 'error)
              'exclamation-mark))
  (should (eq (flycheck-error-level-fringe-face 'error)
              'flycheck-fringe-error))
  (should (eq (flycheck-error-level-overlay-category 'error)
              'flycheck-error-overlay))
  (should (eq (flycheck-error-level-error-list-face 'error)
              'flycheck-error-list-error)))

(ert-deftest flycheck-error-level-warning ()
  :tags '(error-level)
  (should (= (flycheck-error-level-severity 'warning) 10))
  (should (eq (flycheck-error-level-fringe-bitmap 'warning) 'question-mark))
  (should (eq (flycheck-error-level-fringe-face 'warning)
              'flycheck-fringe-warning))
  (should (eq (flycheck-error-level-overlay-category 'warning)
              'flycheck-warning-overlay))
  (should (eq (flycheck-error-level-error-list-face 'warning)
              'flycheck-error-list-warning)))

(ert-deftest flycheck-error-level-info ()
  :tags '(error-level)
  (should (= (flycheck-error-level-severity 'info) -1))
  (should (eq (flycheck-error-level-fringe-bitmap 'info) 'empty-line))
  (should (eq (flycheck-error-level-fringe-face 'info)
              'flycheck-fringe-info))
  (should (eq (flycheck-error-level-overlay-category 'info)
              'flycheck-info-overlay))
  (should (eq (flycheck-error-level-error-list-face 'info)
              'flycheck-error-list-info)))


;;; Error parsers

(defconst flycheck-checkstyle-xml
  "<?xml version=\"1.0\" encoding=\"utf-8\"?>
<checkstyle version=\"4.3\">
  <file name=\"test-javascript/missing-semicolon.js\">
    <error line=\"3\" column=\"21\" severity=\"error\" message=\"Missing semicolon.\" source=\"Missing semicolon.\" />
    <error line=\"3\" severity=\"warning\" message=\"Implied global &apos;alert&apos;\" source=\"jshint.implied-globals\" />
  </file>
  <file name=\"test-javascript/missing-quote.js\">
    <error line=\"undefined\" column=\"undefined\" severity=\"error\" message=\"Cannot read property &apos;id&apos; of undefined\" source=\"\" />
  </file>
</checkstyle>"
  "Example Checkstyle output from jshint.")

(defconst flycheck-checkstyle-expected-errors
  (list
   (flycheck-error-new
    :filename "test-javascript/missing-semicolon.js"
    :line 3
    :column 21
    :level 'error
    :message "Missing semicolon.")
   (flycheck-error-new
    :filename "test-javascript/missing-semicolon.js"
    :line 3
    :column nil
    :level 'warning
    :message "Implied global 'alert'")
   (flycheck-error-new
    :filename "test-javascript/missing-quote.js"
    :line nil
    :column nil
    :level 'error
    :message "Cannot read property 'id' of undefined"))
  "Errors to be parsed from `flycheck-checkstyle-xml'.")

(ert-deftest flycheck-parse-checkstyle/with-builtin-xml ()
  :tags '(error-parsing)
  (let ((flycheck-xml-parser 'flycheck-parse-xml-region))
    (should (equal (flycheck-parse-checkstyle flycheck-checkstyle-xml nil nil)
                   flycheck-checkstyle-expected-errors))))

(ert-deftest flycheck-parse-checkstyle/with-libxml2 ()
  :tags '(error-parsing)
  (skip-unless (fboundp 'libxml-parse-xml-region))
  (let ((flycheck-xml-parser 'libxml-parse-xml-region))
    (should (equal (flycheck-parse-checkstyle flycheck-checkstyle-xml nil nil)
                   flycheck-checkstyle-expected-errors))))

(ert-deftest flycheck-parse-checkstyle/automatic-parser ()
  :tags '(error-parsing)
  (should (equal (flycheck-parse-checkstyle flycheck-checkstyle-xml nil nil)
                 flycheck-checkstyle-expected-errors)))

(defconst flycheck-cppcheck-xml
  "<?xml version=\"1.0\" encoding=\"UTF-8\"?>
<results version=\"2\">
  <cppcheck version=\"1.52\"/>
  <errors>
  <error id=\"toomanyconfigs\" severity=\"information\" msg=\"Too many #ifdef configurations - cppcheck only checks 12 configurations. Use --force to check all configurations. For more details, use --enable=information.\" verbose=\"The checking \
of the file will be interrupted because there are too many #ifdef configurations. Checking of all #ifdef configurations can be forced by --force command line option or from GUI preferences. However that may increase the checking time. For\
 more details, use --enable=information.\">
  </error>
  <error id=\"nullPointer\" severity=\"error\" msg=\"Null pointer dereference\" verbose=\"Null pointer dereference\">
  <location file=\"foo\" line=\"4\"/>
  <location file=\"bar\" line=\"6\"/>
  </error>
  <error id=\"comparisonOfBoolWithInt\" severity=\"warning\" msg=\"Comparison of a boolean with integer that is neither 1 nor 0\" verbose=\"The expression &quot;x&quot; is of type 'bool' and it is compared against a integer value that is neither 1 nor 0.\">
    <location file=\"eggs\" line=\"2\"/>
  </error>
  </errors>
</results>"
  "Example cppcheck output.")

(defconst flycheck-cppcheck-expected-errors
  (list
   (flycheck-error-new
    :filename "foo"
    :line 4
    :column nil
    :level 'error
    :message "Null pointer dereference")
   (flycheck-error-new
    :filename "bar"
    :line 6
    :column nil
    :level 'error
    :message "Null pointer dereference")
   (flycheck-error-new
    :filename "eggs"
    :line 2
    :column nil
    :level 'warning
    :message "The expression \"x\" is of type 'bool' and it is compared against a integer value that is neither 1 nor 0.")))

(ert-deftest flycheck-parse-cppcheck ()
  :tags '(error-parsing)
  (should (equal (flycheck-parse-cppcheck flycheck-cppcheck-xml nil nil)
                 flycheck-cppcheck-expected-errors)))

(ert-deftest flycheck-parse-cppcheck/empty-errors-list-with-automatic-parser ()
  :tags '(error-parsing)
  (should-not (flycheck-parse-cppcheck "<?xml version=\"1.0\" encoding=\"UTF-8\"?>
<results version=\"2\">
  <cppcheck version=\"1.60.1\"/>
  <errors>
  </errors>
</results>" nil nil)))

(ert-deftest flycheck-parse-cppcheck/empty-errors-list-with-builtin-parser ()
  :tags '(error-parsing)
  (let ((flycheck-xml-parser #'flycheck-parse-xml-region))
    (should-not (flycheck-parse-cppcheck "<?xml version=\"1.0\" encoding=\"UTF-8\"?>
<results version=\"2\">
  <cppcheck version=\"1.60.1\"/>
  <errors>
  </errors>
</results>" nil nil))))


;;; Error filters

(ert-deftest flycheck-sanitize-errors/trailing-whitespace ()
  :tags '(error-filtering)
  (let ((err (flycheck-error-new-at 1 1 'error " foo ")))
    (should (equal (flycheck-sanitize-errors (list err))
                   (list (flycheck-error-new-at 1 1 'error "foo"))))))

(ert-deftest flycheck-sanitize-errors/zero-column ()
  :tags '(error-filtering)
  (let ((err (flycheck-error-new-at 1 0 'error "foo")))
    (should (equal (flycheck-sanitize-errors (list err))
                   (list (flycheck-error-new-at 1 nil 'error "foo"))))))

(ert-deftest flycheck-collapse-error-message-whitespace ()
  :tags '(error-filtering)
  (let ((err (flycheck-error-new-at 1 1 'error
                                    "spam  \nwith\t   eggs")))
    (should (equal (flycheck-collapse-error-message-whitespace (list err))
                   (list (flycheck-error-new-at 1 1 'error
                                                "spam with eggs"))))))


;;; Error overlay management

(ert-deftest flycheck-info-overlay/priority ()
  :tags '(overlay)
  (should (= (get 'flycheck-info-overlay 'priority) 90)))

(ert-deftest flycheck-warning-overlay/priority ()
  :tags '(overlay)
  (should (= (get 'flycheck-warning-overlay 'priority) 100)))

(ert-deftest flycheck-error-overlay/priority ()
  :tags '(overlay)
  (should (= (get 'flycheck-error-overlay 'priority) 110)))

(ert-deftest flycheck-info-overlay/face ()
  :tags '(overlay)
  (should (eq (get 'flycheck-info-overlay 'face) 'flycheck-info)))

(ert-deftest flycheck-warning-overlay/face ()
  :tags '(overlay)
  (should (eq (get 'flycheck-warning-overlay 'face) 'flycheck-warning)))

(ert-deftest flycheck-error-overlay/face ()
  :tags '(overlay)
  (should (eq (get 'flycheck-error-overlay 'face) 'flycheck-error)))

(ert-deftest flycheck-info-overlay/default-help-echo ()
  :tags '(overlay)
  (should (string= (get 'flycheck-info-overlay 'help-echo) "Unknown info.")))

(ert-deftest flycheck-warning-overlay/default-help-echo ()
  :tags '(overlay)
  (should (string= (get 'flycheck-warning-overlay 'help-echo)
                   "Unknown warning.")))

(ert-deftest flycheck-error-overlay/default-help-echo ()
  :tags '(overlay)
  (should (string= (get 'flycheck-error-overlay 'help-echo) "Unknown error.")))

(ert-deftest flycheck-add-overlay/undefined-error-level ()
  :tags '(overlay)
  (let ((err (should-error (flycheck-add-overlay
                            (flycheck-error-new-at 1 1 'foo)))))
    (should (string= (cadr err) "Undefined error level: foo"))))

(ert-deftest flycheck-add-overlay/no-error-level ()
  :tags '(overlay)
  (let ((err (should-error (flycheck-add-overlay (flycheck-error-new-at 1 1)))))
    (should (string= (cadr err) "Undefined error level: nil"))))

(ert-deftest flycheck-add-overlay/info-category ()
  :tags '(overlay)
  (flycheck-test-with-temp-buffer
    (insert "Foo")
    (let ((overlay (flycheck-add-overlay (flycheck-error-new-at 1 1 'info))))
      (should (eq (overlay-get overlay 'category) 'flycheck-info-overlay)))))

(ert-deftest flycheck-add-overlay/warning-category ()
  :tags '(overlay)
  (flycheck-test-with-temp-buffer
    (insert "Foo")
    (let ((overlay (flycheck-add-overlay (flycheck-error-new-at 1 1 'warning))))
      (should (eq (overlay-get overlay 'category) 'flycheck-warning-overlay)))))

(ert-deftest flycheck-add-overlay/error-category ()
  :tags '(overlay)
  (flycheck-test-with-temp-buffer
    (insert "Foo")
    (let ((overlay (flycheck-add-overlay (flycheck-error-new-at 1 1 'error))))
      (should (eq (overlay-get overlay 'category) 'flycheck-error-overlay)))))

(ert-deftest flycheck-add-overlay/has-help-echo ()
  :tags '(overlay)
  (flycheck-test-with-temp-buffer
    (let ((overlay (flycheck-add-overlay
                    (flycheck-error-new-at 1 1 'info "A bar message"))))
      (should (string= (overlay-get overlay 'help-echo) "A bar message")))))

(ert-deftest flycheck-add-overlay/has-flycheck-overlay-property ()
  :tags '(overlay)
  (flycheck-test-with-temp-buffer
    (insert "Foo bar")
    (let* ((err (flycheck-error-new-at 1 1 'error))
           (overlay (flycheck-add-overlay err)))
      (should (overlay-get overlay 'flycheck-overlay)))))

(ert-deftest flycheck-add-overlay/has-flycheck-error-property ()
  :tags '(overlay)
  (flycheck-test-with-temp-buffer
    (insert "Foo bar")
    (let* ((err (flycheck-error-new-at 1 1 'warning))
           (overlay (flycheck-add-overlay err)))
      (should (eq (overlay-get overlay 'flycheck-error) err)))))

(ert-deftest flycheck-add-overlay/has-no-fringe-icon-with-disabled-indication ()
  :tags '(overlay)
  (flycheck-test-with-temp-buffer
    (insert "Hello\n    World")
    (let ((flycheck-indication-mode nil))
      (dolist (level '(warning info error))
        (let ((overlay (flycheck-add-overlay (flycheck-error-new-at 1 1 level))))
          (should-not (overlay-get overlay 'before-string)))))))

(ert-deftest flycheck-add-overlay/has-info-fringe-icon ()
  :tags '(overlay)
  (flycheck-test-with-temp-buffer
    (insert "Hello\n    World")
    (pcase-let* ((overlay (flycheck-add-overlay
                           (flycheck-error-new-at 1 1 'info)))
                 (before-string (overlay-get overlay 'before-string))
                 (`(_ ,bitmap ,face) (get-text-property 0 'display before-string)))
      (should (eq face 'flycheck-fringe-info))
      (should (eq bitmap 'empty-line)))))

(ert-deftest flycheck-add-overlay/has-warning-fringe-icon ()
  :tags '(overlay)
  (flycheck-test-with-temp-buffer
    (insert "Hello\n    World")
    (pcase-let* ((overlay (flycheck-add-overlay
                           (flycheck-error-new-at 1 1 'warning)))
                 (before-string (overlay-get overlay 'before-string))
                 (`(_ ,bitmap ,face) (get-text-property 0 'display before-string)))
      (should (eq face 'flycheck-fringe-warning))
      (should (eq bitmap 'question-mark)))))

(ert-deftest flycheck-add-overlay/has-error-fringe-icon ()
  :tags '(overlay)
  (flycheck-test-with-temp-buffer
    (insert "Hello\n    World")
    (pcase-let* ((overlay (flycheck-add-overlay
                           (flycheck-error-new-at 1 1 'error)))
                 (before-string (overlay-get overlay 'before-string))
                 (`(_ ,bitmap ,face) (get-text-property 0 'display before-string)))
      (should (eq face 'flycheck-fringe-error))
      (should (eq bitmap 'exclamation-mark)))))

(ert-deftest flycheck-add-overlay/has-left-fringe-icon ()
  :tags '(overlay)
  (flycheck-test-with-temp-buffer
    (insert "Hello\n    World")
    ;; Test the various indication modes
    (let ((flycheck-indication-mode 'left-fringe))
      (pcase-let* ((overlay (flycheck-add-overlay
                             (flycheck-error-new-at 1 1 'error)))
                   (before-string (overlay-get overlay 'before-string))
                   (`(,side _ _) (get-text-property 0 'display before-string)))
        (should (eq side 'left-fringe))))))

(ert-deftest flycheck-add-overlay/has-right-fringe-icon ()
  :tags '(overlay)
  (flycheck-test-with-temp-buffer
    (insert "Hello\n    World")
    ;; Test the various indication modes
    (let ((flycheck-indication-mode 'right-fringe))
      (pcase-let* ((overlay (flycheck-add-overlay
                             (flycheck-error-new-at 1 1 'error)))
                   (before-string (overlay-get overlay 'before-string))
                   (`(,side _ _) (get-text-property 0 'display before-string)))
        (should (eq side 'right-fringe))))))

(ert-deftest flycheck-add-overlay/right-position-in-narrowed-buffer ()
  :tags '(overlay language-emacs-lisp)
  "Test that all overlays are added at the right positions with narrowing in place."
  (flycheck-test-with-resource-buffer "narrowing.el"
    (emacs-lisp-mode)
    (flycheck-mode)
    ;; Narrow to the function and check the buffer
    (re-search-forward "(defun .*")
    (forward-line 1)
    (narrow-to-defun)
    (should (buffer-narrowed-p))
    (flycheck-test-buffer-sync)
    ;; We should have two errors highlighted between point min and max now
    (should (= (length (flycheck-overlays-in (point-min) (point-max))) 2))
    ;; Remove restrictions and test that all errors are reported
    (widen)
    (should (= (length (flycheck-overlays-in (point-min) (point-max))) 4))
    (flycheck-test-should-errors
     '(9 1 warning "`message' called with 0 args to fill 1 format field(s)"
         :checker emacs-lisp)
     '(11 8 warning "`message' called with 0 args to fill 1 format field(s)"
          :checker emacs-lisp)
     '(12 nil warning "First sentence should end with punctuation"
          :checker emacs-lisp-checkdoc)
     '(15 1 warning "`message' called with 0 args to fill 1 format field(s)"
          :checker emacs-lisp))))


;;; Error navigation

(defmacro flycheck-test-with-nav-buffer (&rest body)
  (declare (indent 0))
  `(flycheck-test-with-resource-buffer "checkers/emacs-lisp.el"
     (emacs-lisp-mode)
     (flycheck-mode)
     (flycheck-test-buffer-sync)
     (goto-char (point-min))
     ,@body))

(ert-deftest flycheck-next-error/goes-to-first-error ()
  :tags '(navigation)
  (flycheck-test-with-nav-buffer
    (flycheck-next-error)
    (should (flycheck-test-at-nth-error 1))))

(ert-deftest flycheck-next-error/goes-to-next-error ()
  :tags '(navigation)
  (flycheck-test-with-nav-buffer
    (flycheck-next-error)
    (flycheck-next-error)
    (should (flycheck-test-at-nth-error 2))))

(ert-deftest flycheck-next-error/errors-beyond-last-error ()
  :tags '(navigation)
  (flycheck-test-with-nav-buffer
    (goto-char (point-max))
    (let ((err (should-error (flycheck-next-error)
                             :type flycheck-test-user-error-type)))
      (should (string= (cadr err) "No more Flycheck errors")))))

(ert-deftest flycheck-next-error/errors-when-moving-too-far ()
  :tags '(navigation)
  (flycheck-test-with-nav-buffer
    (let ((err (should-error (flycheck-next-error 4)
                             :type flycheck-test-user-error-type)))
      (should (string= (cadr err) "No more Flycheck errors")))))

(ert-deftest flycheck-next-error/navigate-by-two-errors ()
  :tags '(navigation)
  (flycheck-test-with-nav-buffer
    (flycheck-next-error 2)
    (should (flycheck-test-at-nth-error 2))))

(ert-deftest flycheck-next-error/navigate-back-by-two-errors ()
  :tags '(navigation)
  (flycheck-test-with-nav-buffer
    (goto-char (point-max))
    (flycheck-next-error -2)
    (should (flycheck-test-at-nth-error 1))))

(ert-deftest flycheck-next-error/reset-navigates-to-first-error ()
  :tags '(navigation)
  (flycheck-test-with-nav-buffer
    (goto-char (point-max))
    (flycheck-next-error 1 'reset)
    (should (flycheck-test-at-nth-error 1))))

(ert-deftest flycheck-next-error/does-not-cross-narrowing ()
  :tags '(navigation)
  (flycheck-test-with-nav-buffer
    (re-search-forward "(defun .*")
    (narrow-to-defun)
    (goto-char (point-min))
    (flycheck-next-error)
    (should (flycheck-test-at-nth-error 1))
    (let ((err (should-error (flycheck-next-error)
                             :type flycheck-test-user-error-type)))
      (should (string= (cadr err) "No more Flycheck errors")))))

(ert-deftest flycheck-previous-error/errors-before-first-error ()
  :tags '(navigation)
  (flycheck-test-with-nav-buffer
    (let ((err (should-error (flycheck-previous-error)
                             :type flycheck-test-user-error-type)))
      (should (string= (cadr err) "No more Flycheck errors")))))

(ert-deftest flycheck-previous-error/goes-to-last-error ()
  :tags '(navigation)
  (flycheck-test-with-nav-buffer
    (goto-char (point-max))
    (flycheck-previous-error)
    (should (flycheck-test-at-nth-error 2))))

(ert-deftest flycheck-previous-error/navigate-by-two-errors ()
  :tags '(navigation)
  (flycheck-test-with-nav-buffer
    (goto-char (point-max))
    (flycheck-previous-error 2)
    (should (flycheck-test-at-nth-error 1))))

(ert-deftest flycheck-previous-error/navigate-back-by-two-errors ()
  :tags '(navigation)
  (flycheck-test-with-nav-buffer
    (flycheck-previous-error -2)
    (should (flycheck-test-at-nth-error 2))))

(ert-deftest flycheck-previous-error/errors-when-moving-too-far ()
  :tags '(navigation)
  (flycheck-test-with-nav-buffer
    (goto-char (point-max))
    (let ((err (should-error (flycheck-previous-error 4)
                             :type flycheck-test-user-error-type)))
      (should (string= (cadr err) "No more Flycheck errors")))))

(ert-deftest flycheck-first-error/goes-to-first-error ()
  :tags '(navigation)
  (flycheck-test-with-nav-buffer
    (goto-char (point-max))
    (flycheck-first-error)
    (should (flycheck-test-at-nth-error 1))))

(ert-deftest flycheck-first-error/stays-at-first-error-if-called-again ()
  :tags '(navigation)
  (flycheck-test-with-nav-buffer
    (goto-char (point-max))
    (flycheck-first-error)
    (flycheck-first-error)
    (should (flycheck-test-at-nth-error 1))))

(ert-deftest flycheck-first-error/goes-to-second-error ()
  :tags '(navigation)
  (flycheck-test-with-nav-buffer
    (goto-char (point-max))
    (flycheck-first-error 2)
    (should (flycheck-test-at-nth-error 2))))


;;; Error list

(ert-deftest flycheck-error-list-buffer/name ()
  :tags '(error-list)
  (should (string= flycheck-error-list-buffer "*Flycheck errors*")))

(ert-deftest flycheck-error-list-mode/derived-from-tabulated-list-mode ()
  :tags '(error-list)
  (with-temp-buffer
    (flycheck-error-list-mode)
    (derived-mode-p 'tabulated-list)))

(ert-deftest flycheck-error-list-mode/tabulated-list-format ()
  :tags '(error-list)
  (with-temp-buffer
    (flycheck-error-list-mode)
    (should (equal tabulated-list-format
                   [("Line" 4 flycheck-error-list-entry-< :right-align t)
                    ("Col" 3 nil :right-align t)
                    ("Level" 8 flycheck-error-list-entry-level-<)
                    ("Message" 0 nil)]))
    (should (local-variable-p 'tabulated-list-format))))

(ert-deftest flycheck-error-list-mode/tabulated-list-padding ()
  :tags '(error-list)
  (with-temp-buffer
    (flycheck-error-list-mode)
    (should (equal tabulated-list-padding 1))
    (should (local-variable-p 'tabulated-list-padding))))

(ert-deftest flycheck-error-list-mode/tabulated-list-entries ()
  :tags '(error-list)
  (with-temp-buffer
    (flycheck-error-list-mode)
    (should (eq tabulated-list-entries 'flycheck-error-list-entries))
    (should (local-variable-p 'tabulated-list-entries))))

(ert-deftest flycheck-error-list-mode/initializes-header ()
  :tags '(error-list)
  (with-temp-buffer
    (should-not header-line-format)
    (flycheck-error-list-mode)
    (should (string= header-line-format " Line Col Level Message "))))

(ert-deftest flycheck-error-list-source-buffer/is-permanently-local ()
  :tags '(error-list)
  (should (get 'flycheck-error-list-source-buffer 'permanent-local)))

(ert-deftest flycheck-error-list-make-number-cell/not-a-number ()
  :tags '(error-list)
  (let ((cell (flycheck-error-list-make-number-cell nil 'bold)))
    (should (string-empty-p cell))
    (should-not (get-text-property 0 'font-lock-face cell))))

(ert-deftest flycheck-error-list-make-number-cell/a-number ()
  :tags '(error-list)
  (let ((cell (flycheck-error-list-make-number-cell 10 'bold)))
    (should (string= "10" cell))
    (should (eq 'bold (get-text-property 0 'font-lock-face cell)))))

(ert-deftest flycheck-error-list-make-entry/entry-id ()
  :tags '(error-list)
  (let* ((error (flycheck-error-new-at 10 nil 'warning "foo"))
         (entry (flycheck-error-list-make-entry error)))
    (should (eq error (car entry)))))

(ert-deftest flycheck-error-list-make-entry/line ()
  :tags '(error-list)
  (let* ((error (flycheck-error-new-at 10 nil 'warning "foo"))
         (entry (flycheck-error-list-make-entry error))
         (cells (cadr entry)))
    (should (string= "10" (aref cells 0)))
    (should (eq 'flycheck-error-list-line-number
                (get-text-property 0 'font-lock-face (aref cells 0))))))

(ert-deftest flycheck-error-list-make-entry/column ()
  :tags '(error-list)
  (let* ((error (flycheck-error-new-at 10 12 'warning "foo"))
         (entry (flycheck-error-list-make-entry error))
         (cells (cadr entry)))
    (should (string= "12" (aref cells 1)))
    (should (eq 'flycheck-error-list-column-number
                (get-text-property 0 'font-lock-face (aref cells 1))))))

(ert-deftest flycheck-error-list-make-entry/no-column ()
  :tags '(error-list)
  (let* ((error (flycheck-error-new-at 10 nil 'warning "foo"))
         (entry (flycheck-error-list-make-entry error))
         (cells (cadr entry)))
    (should (string-empty-p (aref cells 1)))))

(ert-deftest flycheck-error-list-make-entry/error-level ()
  :tags '(error-list)
  (let* ((error (flycheck-error-new-at 10 nil 'warning "foo"))
         (entry (flycheck-error-list-make-entry error))
         (cells (cadr entry)))
    (should (string= "warning" (aref cells 2)))
    (should (eq 'flycheck-error-list-warning
                (get-text-property 0 'font-lock-face (aref cells 2))))))

(ert-deftest flycheck-error-list-make-entry/message ()
  :tags '(error-list)
  (let* ((error (flycheck-error-new-at 10 nil 'warning "foo"
                                       :checker 'emacs-lisp-checkdoc))
         (entry (flycheck-error-list-make-entry error))
         (cells (cadr entry)))
    (should (string= "foo (emacs-lisp-checkdoc)" (aref cells 3)))))

(ert-deftest flycheck-error-list-make-entry/default-message ()
  :tags '(error-list)
  (let* ((error (flycheck-error-new-at 10 nil 'warning nil
                                       :checker 'emacs-lisp-checkdoc))
         (entry (flycheck-error-list-make-entry error))
         (cells (cadr entry)))
    (should (string= "Unknown error (emacs-lisp-checkdoc)" (aref cells 3)))))


;;; General error display

(ert-deftest flycheck-display-errors/no-display-function-set ()
  :tags '(error-display)
  (let ((err (flycheck-error-new-at 10 20 'warning "This is a Flycheck error."))
        (flycheck-display-errors-function nil))
    (shut-up
      ;; Without an error function, error display should be a no-op.
      (flycheck-display-errors (list err))
      (should (equal (shut-up-current-output) "")))))

(ert-deftest flycheck-display-errors/custom-function ()
  :tags '(error-display)
  (let* ((err (flycheck-error-new-at 10 20 'warning "Foo"))
         (displayed-errors nil)
         (flycheck-display-errors-function (lambda (errors)
                                             (dolist (err errors)
                                               (push err displayed-errors)))))
    (flycheck-display-errors (list err))
    (should (equal displayed-errors (list err)))))


;;; Error display functions

(ert-deftest flycheck-display-error-messages ()
  :tags '(error-display)
  (let ((err (flycheck-error-new-at 10 20 'warning
                                    "This is a Flycheck error.")))
    (shut-up
      (flycheck-display-error-messages (list err))
      (should (equal (shut-up-current-output)
                     (concat (flycheck-error-message err) "\n"))))))


;;; Working with error messages

(ert-deftest flycheck-copy-messages-as-kill ()
  :tags '(error-messages)
  (flycheck-test-with-temp-buffer
    (insert "A test buffer to copy errors from")
    (let ((flycheck-highlighting-mode 'columns) ; Disable Sexps parsing
          (errors (list (flycheck-error-new-at 1 nil 'error "1st message")
                        (flycheck-error-new-at 1 10 'warning "2nd message"))))
      (mapc #'flycheck-add-overlay errors)
      (let ((flycheck-display-errors-function 'display-function))
        (flycheck-copy-messages-as-kill 10)))
    (should (equal (-take 2 kill-ring) '("1st message" "2nd message")))))

(ert-deftest flycheck-google-messages/error-on-too-many-messages ()
  :tags '(error-messages)
  (flycheck-test-with-temp-buffer
    (insert "A test buffer to copy errors from")
    (let ((flycheck-highlighting-mode 'columns) ; Disable Sexps parsing
          (errors (list (flycheck-error-new-at 1 nil 'error "1st message")
                        (flycheck-error-new-at 1 10 'warning "2nd message"))))
      (mapc #'flycheck-add-overlay errors)
      (let* ((flycheck-google-max-messages 1)
             (err (should-error (flycheck-google-messages 10)
                                :type flycheck-test-user-error-type)))
        (should (string= (cadr err) "More than 1 messages at point"))))))

(ert-deftest flycheck-google-messages/searches-google ()
  :tags '(error-messages)
  (flycheck-test-with-temp-buffer
    (insert "A test buffer to copy errors from")
    (let ((flycheck-highlighting-mode 'columns) ; Disable Sexps parsing
          (errors (list (flycheck-error-new-at 1 nil 'error "1st message")
                        (flycheck-error-new-at 1 10 'warning "2nd message"))))
      (mapc #'flycheck-add-overlay errors)
      (let* (browsed-urls
             (browse-url-browser-function (lambda (url &optional _)
                                            (push url browsed-urls))))
        (flycheck-google-messages 10)
        ;; Arguments come out backwards because of `push'
        (should (equal '("https://www.google.com/search?ion=1&q=2nd%20message"
                         "https://www.google.com/search?ion=1&q=1st%20message")
                       browsed-urls))))))

(ert-deftest flycheck-google-messages/searches-google-with-quoted-urls ()
  :tags '(error-messages)
  (flycheck-test-with-temp-buffer
    (insert "A test buffer to copy errors from")
    (let ((flycheck-highlighting-mode 'columns) ; Disable Sexps parsing
          (errors (list (flycheck-error-new-at 1 nil 'error "1st message")
                        (flycheck-error-new-at 1 10 'warning "2nd message"))))
      (mapc #'flycheck-add-overlay errors)
      (let* (browsed-urls
             (browse-url-browser-function (lambda (url &optional _)
                                            (push url browsed-urls))))
        (flycheck-google-messages 10 'quote)
        ;; Arguments come out backwards because of `push'
        (should (equal '("https://www.google.com/search?ion=1&q=%222nd%20message%22"
                         "https://www.google.com/search?ion=1&q=%221st%20message%22")
                       browsed-urls))))))


;;; Syntax checker executables

(ert-deftest flycheck-overridden-executable ()
  :tags '(executables language-emacs-lisp)
  (let ((flycheck-emacs-lisp-executable (flycheck-test-resource-filename
                                         "bin/dummy-emacs")))
    (flycheck-test-should-syntax-check
     "checkers/emacs-lisp.el" 'emacs-lisp-mode
     '(12 nil warning "First sentence should end with punctuation"
          :checker emacs-lisp-checkdoc)
     '(17 4 error "t is not true!" :checker emacs-lisp)
     '(19 11 warning "This is a stupid message" :checker emacs-lisp))))

(ert-deftest flycheck-set-checker-executable/real-executable ()
  :tags '(executables)
  (flycheck-test-with-temp-buffer
    ;; Create a temporary buffer to restrict the scope of
    ;; `flycheck-emacs-lisp-executable'
    (let ((file-name (flycheck-test-resource-filename "bin/dummy-emacs")))
      (should (file-exists-p file-name))
      (should (file-executable-p file-name))
      (flycheck-set-checker-executable 'emacs-lisp file-name)
      (should (string= flycheck-emacs-lisp-executable file-name))))
  ;; The global value should remain unaffected
  (should-not flycheck-emacs-lisp-executable))

(ert-deftest flycheck-set-checker-executable/no-executable-given ()
  :tags '(executables)
  (flycheck-test-with-temp-buffer
    (let ((file-name (flycheck-test-resource-filename "bin/dummy-emacs")))
      (setq flycheck-emacs-lisp-executable file-name)
      (should (string= flycheck-emacs-lisp-executable file-name))
      (flycheck-set-checker-executable 'emacs-lisp)
      (should-not flycheck-emacs-lisp-executable))))

(ert-deftest flycheck-set-checker-executable/executable-is-nil ()
  :tags '(executables)
  (flycheck-test-with-temp-buffer
    (let ((file-name (flycheck-test-resource-filename "bin/dummy-emacs")))
      (setq flycheck-emacs-lisp-executable file-name)
      (should (string= flycheck-emacs-lisp-executable file-name))
      (flycheck-set-checker-executable 'emacs-lisp nil)
      (should-not flycheck-emacs-lisp-executable))))

(ert-deftest flycheck-set-checker-executable/non-existing-file ()
  :tags '(executables)
  (let ((file-name (flycheck-test-resource-filename "no-such-file")))
    (should-not (file-exists-p file-name))
    (let ((err (should-error (flycheck-set-checker-executable
                              'emacs-lisp file-name)
                             :type flycheck-test-user-error-type)))
      (should (string= (cadr err) (format "%s is no executable" file-name))))))

(ert-deftest flycheck-set-checker-executable/file-not-executable ()
  :tags '(executables)
  (let ((file-name (flycheck-test-resource-filename "checkers/emacs-lisp.el")))
    (should (file-exists-p file-name))
    (should-not (file-executable-p file-name))
    (let ((err (should-error (flycheck-set-checker-executable
                              'emacs-lisp file-name)
                             :type flycheck-test-user-error-type)))
      (should (string= (cadr err) (format "%s is no executable" file-name))))))


;;; Built-in syntax checkers

;; Tell the byte compiler about the variables we'll use
(defvar js2-mode-show-strict-warnings)
(defvar js2-mode-show-parse-errors)
(defvar js3-mode-show-parse-errors)
(defvar python-indent-guess-indent-offset)

(ert-deftest flycheck-define-checker/ada-gnat-syntax-error ()
  :tags '(builtin-checker external-tool language-ada)
  (skip-unless (flycheck-check-executable 'ada-gnat))
  (flycheck-test-should-syntax-check
   "checkers/ada/syntaxerror.adb" 'ada-mode
   '(7  32 error "missing \";\"" :checker ada-gnat)
   '(8 5 error "misspelling of \"SYNTAXERROR\"" :checker ada-gnat)))

(ert-deftest flycheck-define-checker/ada-gnat-warnings ()
  :tags '(builtin-checker external-tool language-ada)
  (skip-unless (flycheck-check-executable 'ada-gnat))
  (flycheck-test-should-syntax-check
   "checkers/ada/hello.adb" 'ada-mode
   '(   6 4 warning "variable \"Name\" is not referenced" :checker ada-gnat)
   '(8  11 warning "unrecognized pragma \"Foo\"" :checker ada-gnat)))

(ert-deftest flycheck-define-checker/ada-gnat-disable-warnings ()
  :tags '(builtin-checker external-tool language-ada)
  (skip-unless (flycheck-check-executable 'ada-gnat))
  (let ((flycheck-gnat-warnings nil))
    (flycheck-test-should-syntax-check
     "checkers/ada/hello.adb" 'ada-mode
     '(8  11 warning "unrecognized pragma \"Foo\"" :checker ada-gnat))))

(ert-deftest flycheck-define-checker/asciidoc ()
  :tags '(builtin-checker external-tool language-asciidoc)
  (skip-unless (flycheck-check-executable 'asciidoc))
  (flycheck-test-should-syntax-check
   "checkers/asciidoc.adoc" 'adoc-mode
   '(1 nil warning "missing style: [paradef-default]: paragraph" :checker asciidoc)
   '(3 nil warning "old tables syntax" :checker asciidoc)
   '(11 nil error "[tabledef-default] illegal width=%60%" :checker asciidoc)))

(ert-deftest flycheck-define-checker/c/c++-clang-warning ()
  :tags '(builtin-checker external-tool language-c)
  (skip-unless (flycheck-check-executable 'c/c++-clang))
  (let ((flycheck-disabled-checkers '(c/c++-gcc c/c++-cppcheck)))
    (flycheck-test-should-syntax-check
     "checkers/c_c++-warning.c" 'c-mode
     '(5 10 warning "unused variable 'unused'" :checker c/c++-clang)
     '(7 15 warning "comparison of integers of different signs: 'int' and 'unsigned int'"
         :checker c/c++-clang))))

(ert-deftest flycheck-define-checker/c/c++-clang-warning-customized ()
  :tags '(builtin-checker external-tool language-c)
  (skip-unless (flycheck-check-executable 'c/c++-clang))
  ;; Disable conversion checks by removing -Wextra, but additionally warn about
  ;; missing prototypes, which isn't included in -Wextra
  (let ((flycheck-clang-warnings '("all" "missing-prototypes"))
        (flycheck-disabled-checkers '(c/c++-gcc c/c++-cppcheck)))
    (flycheck-test-should-syntax-check
     "checkers/c_c++-warning.c" 'c-mode
     '(3 5 warning "no previous prototype for function 'f'"
         :checker c/c++-clang)
     '(5 10 warning "unused variable 'unused'" :checker c/c++-clang))))

(ert-deftest flycheck-define-checker/c/c++-clang-fatal-error ()
  :tags '(builtin-checker external-tool language-c)
  (skip-unless (flycheck-check-executable 'c/c++-clang))
  (let ((flycheck-disabled-checkers '(c/c++-gcc)))
    (flycheck-test-should-syntax-check
     "checkers/c_c++-fatal-error.c" 'c-mode
     '(2 10 error "'c_c++-library-header.h' file not found"
         :checker c/c++-clang))))

(ert-deftest flycheck-define-checker/c/c++-clang-include-path ()
  :tags '(builtin-checker external-tool language-c)
  (skip-unless (flycheck-check-executable 'c/c++-clang))
  (let ((flycheck-clang-include-path '("./c_c++-include"))
        (flycheck-disabled-checkers '(c/c++-gcc)))
    (flycheck-test-should-syntax-check
     "checkers/c_c++-fatal-error.c" 'c-mode)))

(ert-deftest flycheck-define-checker/c/c++-clang-included-file-error ()
  :tags '(builtin-checker external-tool language-c++)
  (skip-unless (flycheck-check-executable 'c/c++-clang))
  (let ((flycheck-clang-include-path '("./c_c++-include"))
        (flycheck-disabled-checkers '(c/c++-gcc)))
    (flycheck-test-should-syntax-check
     "checkers/c_c++-included-file-error.cpp" 'c++-mode
     '(3 nil error "Errors in included file:
2:3:error: unknown type name 'this_is_bad' (c/c++-clang)
3:1:error: expected member name or ';' after declaration specifiers (c/c++-clang)
3:2:error: expected ';' after class (c/c++-clang)
1:1:error: anonymous structs and classes must be class members (c/c++-clang)"
         :checker c/c++-clang))))

(ert-deftest flycheck-define-checker/c/c++-clang-includes ()
  :tags '(builtin-checker external-tool language-c++)
  (skip-unless (flycheck-check-executable 'c/c++-clang))
  (let  ((flycheck-clang-includes (list (flycheck-test-resource-filename
                                         "checkers/c_c++-include/c_c++-library-header.h")))
         (flycheck-disabled-checkers '(c/c++-gcc)))
    (flycheck-test-should-syntax-check
     "checkers/c_c++-error.cpp" 'c++-mode
     '(10 16 error "use of undeclared identifier 'nullptr'"
          :checker c/c++-clang))))

(ert-deftest flycheck-define-checker/c/c++-clang-error ()
  :tags '(builtin-checker external-tool language-c++)
  (skip-unless (flycheck-check-executable 'c/c++-clang))
  (let ((flycheck-disabled-checkers '(c/c++-gcc)))
    (flycheck-test-should-syntax-check
     "checkers/c_c++-error.cpp" 'c++-mode
     '(3 23 info "template is declared here" :checker c/c++-clang)
     '(8 17 error "implicit instantiation of undefined template 'test<false>'"
         :checker c/c++-clang)
     '(10 16 error "use of undeclared identifier 'nullptr'"
          :checker c/c++-clang))))

(ert-deftest flycheck-define-checker/c/c++-clang-error-template ()
  :tags '(builtin-checker external-tool language-c++)
  (skip-unless (flycheck-check-executable 'c/c++-clang))
  (let ((flycheck-disabled-checkers '(c/c++-gcc)))
    (flycheck-test-should-syntax-check
     "checkers/c_c++-error-template.cpp" 'c++-mode
     '(2 20 error "no member named 'bar' in 'A'"
         :checker c/c++-clang)
     '(6 19 info "in instantiation of function template specialization 'foo<A>' requested here"
         :checker c/c++-clang))))

(ert-deftest flycheck-define-checker/c/c++-clang-error-language-standard ()
  :tags '(builtin-checker external-tool language-c++)
  (skip-unless (flycheck-check-executable 'c/c++-clang))
  (let ((flycheck-clang-language-standard "c++11")
        (flycheck-disabled-checkers '(c/c++-gcc)))
    (flycheck-test-should-syntax-check
     "checkers/c_c++-error.cpp" 'c++-mode
     '(3 23 info "template is declared here" :checker c/c++-clang)
     '(8 17 error "implicit instantiation of undefined template 'test<false>'"
         :checker c/c++-clang))))

(ert-deftest flycheck-define-checker/c/c++-clang-error-definitions ()
  :tags '(builtin-checker external-tool language-c++)
  (skip-unless (flycheck-check-executable 'c/c++-clang))
  (let ((flycheck-clang-definitions '("FLYCHECK_LIBRARY"))
        (flycheck-disabled-checkers '(c/c++-gcc)))
    (flycheck-test-should-syntax-check
     "checkers/c_c++-error.cpp" 'c++-mode
     '(10 16 error "use of undeclared identifier 'nullptr'"
          :checker c/c++-clang))))

(ert-deftest flycheck-define-checker/c/c++-clang-ms-extensions-disabled ()
  :tags '(builtin-checker external-tool language-c)
  (skip-unless (flycheck-check-executable 'c/c++-clang))
  ;; A sanity check for the following c/c++-clang-ms-extensions-enabled test
  ;; case
  (flycheck-test-should-syntax-check
   "checkers/c_c++-ms-extensions.c" 'c-mode
   '(7 5 warning "declaration does not declare anything" :checker c/c++-clang)
   '(14 24 error "field designator 'a' does not refer to any field in type 'outer_s'"
        :checker c/c++-clang)))

(ert-deftest flycheck-define-checker/c/c++-clang-ms-extensions-enabled ()
  :tags '(builtin-checker external-tool language-c)
  (skip-unless (flycheck-check-executable 'c/c++-clang))
  (let ((flycheck-clang-ms-extensions t))
    (flycheck-test-should-syntax-check
     "checkers/c_c++-ms-extensions.c" 'c-mode
     '(7 5 warning "anonymous structs are a Microsoft extension"
         :checker c/c++-clang))))

(ert-deftest flycheck-define-checker/c/c++-clang-error-no-exceptions ()
  :tags '(builtin-checker external-tool language-c++)
  (skip-unless (flycheck-check-executable 'c/c++-clang))
  (let ((flycheck-disabled-checkers '(c/c++-gcc))
        (flycheck-clang-no-exceptions t))
    (flycheck-test-should-syntax-check
     "checkers/c_c++-error-exceptions.cpp" 'c++-mode
     '(1 14 error "cannot use 'throw' with exceptions disabled"
         :checker c/c++-clang))))

(ert-deftest flycheck-define-checker/c/c++-clang-error-no-rtti ()
  :tags '(builtin-checker external-tool language-c++)
  (skip-unless (flycheck-check-executable 'c/c++-clang))
  (let ((flycheck-clang-no-rtti t)
        (flycheck-disabled-checkers '(c/c++-gcc)))
    (flycheck-test-should-syntax-check
     "checkers/c_c++-error-rtti.cpp" 'c++-mode
     '(4 32 error "cannot use dynamic_cast with -fno-rtti"
         :checker c/c++-clang))))

(ert-deftest flycheck-define-checker/c/c++-clang-block-error ()
  ;; On Travis CI and OS X, -fblocks seems to be default for Clang, so this test
  ;; won't pass
  :expected-result '(or (satisfies flycheck-test-failed-on-travis-ci-p)
                        (satisfies (lambda (result)
                                     (and (eq system-type 'darwin)
                                          (ert-test-failed-p result))))
                        :passed)
  :tags '(builtin-checker external-tool language-c)
  (skip-unless (flycheck-check-executable 'c/c++-clang))
  (flycheck-test-should-syntax-check
   "checkers/c_c++-clang-blocks.c" 'c-mode
   '(3 15 error "blocks support disabled - compile with -fblocks or pick a deployment target that supports them"
       :checker c/c++-clang)
   '(7 20 error "blocks support disabled - compile with -fblocks or pick a deployment target that supports them"
       :checker c/c++-clang)))

(ert-deftest flycheck-define-checker/c/c++-clang-blocks ()
  :tags '(builtin-checker external-tool language-c)
  (skip-unless (flycheck-check-executable 'c/c++-clang))
  (let ((flycheck-clang-blocks t))
    (flycheck-test-should-syntax-check
     "checkers/c_c++-clang-blocks.c" 'c-mode
     '(7 16 warning "unused variable 'p'" :checker c/c++-clang))))

(ert-deftest flycheck-define-checker/c/c++-gcc-warning ()
  :tags '(builtin-checker external-tool language-c)
  (skip-unless (flycheck-check-executable 'c/c++-gcc))
  (let ((flycheck-disabled-checkers '(c/c++-clang c/c++-cppcheck)))
    (flycheck-test-should-syntax-check
     "checkers/c_c++-warning.c" 'c-mode
     '(5 10 warning "unused variable ‘unused’" :checker c/c++-gcc)
     '(7 15 warning "comparison between signed and unsigned integer expressions"
         :checker c/c++-gcc))))

(ert-deftest flycheck-define-checker/c/c++-gcc-warning-customized ()
  :tags '(builtin-checker external-tool language-c)
  (skip-unless (flycheck-check-executable 'c/c++-gcc))
  ;; Disable conversion checks by removing -Wextra, but additionally warn about
  ;; missing prototypes, which isn't included in -Wextra
  (let ((flycheck-gcc-warnings '("all" "missing-prototypes"))
        (flycheck-disabled-checkers '(c/c++-clang c/c++-cppcheck)))
    (flycheck-test-should-syntax-check
     "checkers/c_c++-warning.c" 'c-mode
     '(3 5 warning "no previous prototype for ‘f’"
         :checker c/c++-gcc)
     '(5 10 warning "unused variable ‘unused’" :checker c/c++-gcc))))

(ert-deftest flycheck-define-checker/c/c++-gcc-fatal-error ()
  :tags '(builtin-checker external-tool language-c)
  (skip-unless (flycheck-check-executable 'c/c++-gcc))
  (let ((flycheck-disabled-checkers '(c/c++-clang)))
    (flycheck-test-should-syntax-check
     "checkers/c_c++-fatal-error.c" 'c-mode
     '(2 34 error "c_c++-library-header.h: No such file or directory"
         :checker c/c++-gcc))))

(ert-deftest flycheck-define-checker/c/c++-gcc-include-path ()
  :tags '(builtin-checker external-tool language-c)
  (skip-unless (flycheck-check-executable 'c/c++-gcc))
  (let ((flycheck-gcc-include-path '("./c_c++-include"))
        (flycheck-disabled-checkers '(c/c++-clang)))
    (flycheck-test-should-syntax-check
     "checkers/c_c++-fatal-error.c" 'c-mode)))

(ert-deftest flycheck-define-checker/c/c++-gcc-included-file-error ()
  :tags '(builtin-checker external-tool language-c++)
  (skip-unless (flycheck-check-executable 'c/c++-gcc))
  (let ((flycheck-gcc-include-path '("./c_c++-include"))
        (flycheck-disabled-checkers '(c/c++-clang)))
    (flycheck-test-should-syntax-check
     "checkers/c_c++-included-file-error.cpp" 'c++-mode
     '(3 nil error "Errors in included file:
2:3:error: ‘this_is_bad’ does not name a type (c/c++-gcc)
3:1:error: expected ‘;’ after class definition (c/c++-gcc)
3:1:error: abstract declarator ‘<anonymous class>’ used as declaration (c/c++-gcc)"
         :checker c/c++-gcc))))

(ert-deftest flycheck-define-checker/c/c++-gcc-includes ()
  :tags '(builtin-checker external-tool language-c++)
  (skip-unless (flycheck-check-executable 'c/c++-gcc))
  (let  ((flycheck-gcc-includes (list (flycheck-test-resource-filename
                                       "checkers/c_c++-include/c_c++-library-header.h")))
         (flycheck-disabled-checkers '(c/c++-clang)))
    (flycheck-test-should-syntax-check
     "checkers/c_c++-error.cpp" 'c++-mode
     '(10 5 warning "identifier ‘nullptr’ is a keyword in C++11"
          :checker c/c++-gcc)
     '(10 10 warning "unused variable ‘foo’"
          :checker c/c++-gcc)
     '(10 16 error "‘nullptr’ was not declared in this scope"
          :checker c/c++-gcc))))

(ert-deftest flycheck-define-checker/c/c++-gcc-error ()
  :tags '(builtin-checker external-tool language-c++)
  (skip-unless (flycheck-check-executable 'c/c++-gcc))
  (let ((flycheck-disabled-checkers '(c/c++-clang)))
    (flycheck-test-should-syntax-check
     "checkers/c_c++-error.cpp" 'c++-mode
     '(8 17 error "aggregate ‘test<false> t’ has incomplete type and cannot be defined"
         :checker c/c++-gcc)
     '(10 5 warning "identifier ‘nullptr’ is a keyword in C++11"
          :checker c/c++-gcc)
     '(10 10 warning "unused variable ‘foo’"
          :checker c/c++-gcc)
     '(10 16 error "‘nullptr’ was not declared in this scope"
          :checker c/c++-gcc))))

(ert-deftest flycheck-define-checker/c/c++-gcc-error-template ()
  :tags '(builtin-checker external-tool language-c++)
  (skip-unless (flycheck-check-executable 'c/c++-gcc))
  (let ((flycheck-disabled-checkers '(c/c++-clang)))
    (flycheck-test-should-syntax-check
     "checkers/c_c++-error-template.cpp" 'c++-mode
     '(2 18 error "‘struct A’ has no member named ‘bar’"
         :checker c/c++-gcc))))

(ert-deftest flycheck-define-checker/c/c++-gcc-error-language-standard ()
  :tags '(builtin-checker external-tool language-c++)
  (skip-unless (flycheck-check-executable 'c/c++-gcc))
  (let ((flycheck-gcc-language-standard "c++11")
        (flycheck-disabled-checkers '(c/c++-clang)))
    (flycheck-test-should-syntax-check
     "checkers/c_c++-error.cpp" 'c++-mode
     '(8 17 error "aggregate ‘test<false> t’ has incomplete type and cannot be defined"
         :checker c/c++-gcc)
     '(10 10 warning "unused variable ‘foo’"
          :checker c/c++-gcc))))

(ert-deftest flycheck-define-checker/c/c++-gcc-error-definitions ()
  :tags '(builtin-checker external-tool language-c++)
  (skip-unless (flycheck-check-executable 'c/c++-gcc))
  (let ((flycheck-gcc-definitions '("FLYCHECK_LIBRARY"))
        (flycheck-disabled-checkers '(c/c++-clang)))
    (flycheck-test-should-syntax-check
     "checkers/c_c++-error.cpp" 'c++-mode
     '(10 5 warning "identifier ‘nullptr’ is a keyword in C++11"
          :checker c/c++-gcc)
     '(10 10 warning "unused variable ‘foo’"
          :checker c/c++-gcc)
     '(10 16 error "‘nullptr’ was not declared in this scope"
          :checker c/c++-gcc))))

(ert-deftest flycheck-define-checker/c/c++-gcc-error-no-exceptions ()
  :tags '(builtin-checker external-tool language-c++)
  (skip-unless (flycheck-check-executable 'c/c++-gcc))
  (let ((flycheck-disabled-checkers '(c/c++-clang))
        (flycheck-gcc-no-exceptions t))
    (flycheck-test-should-syntax-check
     "checkers/c_c++-error-exceptions.cpp" 'c++-mode
     '(1 20 error "exception handling disabled, use -fexceptions to enable"
         :checker c/c++-gcc))))

(ert-deftest flycheck-define-checker/c/c++-gcc-error-no-rtti ()
  :tags '(builtin-checker external-tool language-c++)
  (skip-unless (flycheck-check-executable 'c/c++-gcc))
  (let ((flycheck-disabled-checkers '(c/c++-clang))
        (flycheck-gcc-no-rtti t))
    (flycheck-test-should-syntax-check
     "checkers/c_c++-error-rtti.cpp" 'c++-mode
     '(4 56 error "‘dynamic_cast’ not permitted with -fno-rtti"
         :checker c/c++-gcc))))

(ert-deftest flycheck-define-checker/c/c++-cppcheck-error ()
  :tags '(builtin-checker external-tool language-c)
  (skip-unless (flycheck-check-executable 'c/c++-cppcheck))
  (let ((flycheck-disabled-checkers '(c/c++-clang c/c++-gcc)))
    (flycheck-test-should-syntax-check
     "checkers/c_c++-cppcheck-error.c" 'c-mode
     '(4 nil error "Null pointer dereference" :checker c/c++-cppcheck))))

(ert-deftest flycheck-define-checker/c/c++-cppcheck-warning ()
  :tags '(builtin-checker external-tool language-c)
  (skip-unless (flycheck-check-executable 'c/c++-cppcheck))
  (let ((flycheck-disabled-checkers '(c/c++-clang c/c++-gcc)))
    (flycheck-test-should-syntax-check
     "checkers/c_c++-cppcheck-warning.c" 'c-mode
     '(2 nil warning "The expression \"x\" is of type 'bool' and it is compared against a integer value that is neither 1 nor 0."
         :checker c/c++-cppcheck))))

(ert-deftest flycheck-define-checker/c/c++-cppcheck-style ()
  :tags '(builtin-checker external-tool language-c)
  (skip-unless (flycheck-check-executable 'c/c++-cppcheck))
  (let ((flycheck-disabled-checkers '(c/c++-clang c/c++-gcc)))
    (flycheck-test-should-syntax-check
     "checkers/c_c++-cppcheck-style.c" 'c-mode
     '(3 nil warning "Unused variable: unused" :checker c/c++-cppcheck))))

(ert-deftest flycheck-define-checker/c/c++-cppcheck-style-suppressed ()
  :tags '(builtin-checker external-tool language-c)
  (skip-unless (flycheck-check-executable 'c/c++-cppcheck))
  (let ((flycheck-cppcheck-checks nil)
        (flycheck-disabled-checkers '(c/c++-clang c/c++-gcc)))
    (flycheck-test-should-syntax-check "checkers/c_c++-cppcheck-style.c"
                                       'c-mode)))

(ert-deftest flycheck-define-checker/c/c++-cppcheck-inconclusive ()
  :tags '(builtin-checker external-tool language-c++)
  (skip-unless (flycheck-check-executable 'c/c++-cppcheck))
  ;; Cppcheck 1.53 and older do not report inconclusive warnings when using
  ;; XML output.
  (skip-unless (version< "1.53" (flycheck-test-cppcheck-version)))
  (let ((flycheck-cppcheck-checks '("style"))
        (flycheck-cppcheck-inconclusive t)
        (flycheck-disabled-checkers '(c/c++-clang c/c++-gcc)))
    (flycheck-test-should-syntax-check
     "checkers/c_c++-cppcheck-inconclusive.cpp" 'c++-mode
     '(1 nil warning "Boolean variable 'a' is used in bitwise operation. Did you mean '&&'?"
         :checker c/c++-cppcheck))))

(ert-deftest flycheck-define-checker/c/c++-cppcheck-inconclusive-suppressed ()
  :tags '(builtin-checker external-tool language-c++)
  (skip-unless (flycheck-check-executable 'c/c++-cppcheck))
  ;; Cppcheck 1.53 and older do not report inconclusive warnings when using
  ;; XML output.
  (skip-unless (version< "1.53" (flycheck-test-cppcheck-version)))
  (let ((flycheck-cppcheck-checks '("style"))
        (flycheck-cppcheck-inconclusive nil)
        (flycheck-disabled-checkers '(c/c++-clang c/c++-gcc)))
    (flycheck-test-should-syntax-check
     "checkers/c_c++-cppcheck-inconclusive.cpp" 'c++-mode)))

(ert-deftest flycheck-define-checker/c/c++-cppcheck-multiple-checks ()
  :tags '(builtin-checker external-tool language-c++)
  (skip-unless (flycheck-check-executable 'c/c++-cppcheck))
  (let ((flycheck-cppcheck-checks '("performance" "portability"))
        (flycheck-disabled-checkers '(c/c++-clang c/c++-gcc)))
    (flycheck-test-should-syntax-check
     "checkers/c_c++-cppcheck-multiple-checks.cpp" 'c++-mode
     '(2 nil warning "Extra qualification 'A::' unnecessary and considered an error by many compilers."
         :checker c/c++-cppcheck)
     '(9 nil warning "Prefix ++/-- operators should be preferred for non-primitive types. Pre-increment/decrement can be more efficient than post-increment/decrement. Post-increment/decrement usually involves keeping a copy of the previous value around and adds a little extra code."
         :checker c/c++-cppcheck))))

(ert-deftest flycheck-define-checker/cfengine-error ()
  :tags '(builtin-checker external-tool language-cfengine)
  (skip-unless (fboundp 'cfengine3-mode))
  (skip-unless (flycheck-check-executable 'cfengine))
  (flycheck-test-should-syntax-check
   "checkers/cfengine-error.cf" 'cfengine3-mode
   '(8 20 error "Unknown promise type 'nosuchpromisetype'" :checker cfengine)))

(ert-deftest flycheck-define-checker/cfengine-warning ()
  :tags '(builtin-checker external-tool language-cfengine)
  (skip-unless (fboundp 'cfengine3-mode))
  (skip-unless (flycheck-check-executable 'cfengine))
  (flycheck-test-should-syntax-check
   "checkers/cfengine-warning.cf" 'cfengine3-mode
   '(3 34 warning "Removed constraint 'host_licenses_paid' in promise type 'common' [-Wremoved]"
       :checker cfengine)))

(ert-deftest flycheck-define-checker/chef-foodcritic ()
  :tags '(builtin-checker external-tool language-chef)
  (skip-unless (flycheck-check-executable 'chef-foodcritic))
  (flycheck-test-should-syntax-check
   "checkers/chef-foodcritic/recipes/chef-foodcritic-error.rb" 'ruby-mode
   '(3 nil error "FC002: Avoid string interpolation where not required"
       :checker chef-foodcritic)
   '(8 nil error "FC003: Check whether you are running with chef server before using server-specific features"
       :checker chef-foodcritic)
   '(11 nil error "FC004: Use a service resource to start and stop services"
        :checker chef-foodcritic)))

(ert-deftest flycheck-define-checker/coffee-syntax-error ()
  :tags '(builtin-checker external-tool language-coffee)
  (skip-unless (flycheck-check-executable 'coffee))
  (flycheck-test-should-syntax-check
   "checkers/coffee-syntax-error.coffee" 'coffee-mode
   '(4 7 error "missing \", starting" :checker coffee)))

(ert-deftest flycheck-define-checker/coffee-coffeelint-error ()
  :tags '(builtin-checker external-tool language-coffee)
  (skip-unless (flycheck-check-executable 'coffee-coffeelint))
  (flycheck-test-should-syntax-check
   "checkers/coffee-coffeelint-error.coffee" 'coffee-mode
   '(4 nil error "Throwing strings is forbidden; context:"
       :checker coffee-coffeelint)))

(ert-deftest flycheck-define-checker/coffee-coffeelint-warning ()
  :tags '(builtin-checker external-tool language-coffee)
  (skip-unless (flycheck-check-executable 'coffee-coffeelint))
  (let ((flycheck-coffeelintrc "coffeelint.json"))
    (flycheck-test-should-syntax-check
     "checkers/coffee-coffeelint-error.coffee" 'coffee-mode
     '(4 nil warning "Throwing strings is forbidden; context:"
         :checker coffee-coffeelint))))

(ert-deftest flycheck-define-checker/coq-syntax-error-simple ()
  :tags '(builtin-checker external-tool language-coq)
  (skip-unless (flycheck-check-executable 'coq))
  (let* ((version (flycheck-test-coq-version))
         (msg (if (version< "8.3" version)
                  "Lexer: Undefined token"
                "Undefined token.")))
    (flycheck-test-should-syntax-check
     "checkers/coq-syntax-error-simple.v" 'coq-mode
     `(3 18 error ,msg :checker coq))))

(ert-deftest flycheck-define-checker/coq-syntax-error ()
  :tags '(builtin-checker external-tool language-coq)
  (skip-unless (flycheck-check-executable 'coq))
  (flycheck-test-should-syntax-check
   "checkers/coq-syntax-error.v" 'coq-mode
   '(6 12 error "'end' expected after [branches] (in [match_constr])."
       :checker coq)))

(ert-deftest flycheck-define-checker/coq-error ()
  :tags '(builtin-checker external-tool language-coq)
  (skip-unless (flycheck-check-executable 'coq))
  (flycheck-test-should-syntax-check
   "checkers/coq-error.v" 'coq-mode
   '(7 21 error "In environment
evenb : nat -> bool
n : nat
n0 : nat
n' : nat
The term \"1\" has type \"nat\" while it is expected to have type
\"bool\"." :checker coq)))

(ert-deftest flycheck-define-checker/css-csslint ()
  :tags '(builtin-checker external-tool language-css)
  (skip-unless (flycheck-check-executable 'css-csslint))
  (flycheck-test-should-syntax-check
   "checkers/css-csslint-warning.css" 'css-mode
   '(3 6 warning "Heading (h1) should not be qualified."
       :checker css-csslint)))

(ert-deftest flycheck-define-checker/css-csslint-syntax-error ()
  :tags '(builtin-checker external-tool language-css)
  (skip-unless (flycheck-check-executable 'css-csslint))
  (flycheck-test-should-syntax-check
   "checkers/css-syntax-error.css" 'css-mode
   '(4 16 error "Expected LBRACE at line 4, col 16." :checker css-csslint)
   '(4 16 error "Unexpected token '100%' at line 4, col 16."
       :checker css-csslint)
   '(4 20 error "Unexpected token ';' at line 4, col 20." :checker css-csslint)
   '(5 1 error "Unexpected token '}' at line 5, col 1." :checker css-csslint)))

(ert-deftest flycheck-d-module-re/matches-module-name ()
  :tags '(builtin-checker language-d)
  (let ((s "module spam.with.eggs ;"))
    (should (string-match flycheck-d-module-re s))
    (should (string= "spam.with.eggs" (match-string 1 s)))))

(ert-deftest flycheck-d-base-directory/no-module-declaration ()
  :tags '(builtin-checker language-d)
  (flycheck-test-with-resource-buffer "checkers/d/src/dmd/no_module.d"
    (should (flycheck-same-files-p
             (flycheck-d-base-directory)
             (flycheck-test-resource-filename "checkers/d/src/dmd")))))

(ert-deftest flycheck-d-base-directory/with-module-declaration ()
  :tags '(builtin-checker language-d)
  (flycheck-test-with-resource-buffer "checkers/d/src/dmd/warning.d"
    (should (flycheck-same-files-p
             (flycheck-d-base-directory)
             (flycheck-test-resource-filename "checkers/d/src")))))

(ert-deftest flycheck-d-base-directory/package-file ()
  :tags '(builtin-checker language-d)
  (flycheck-test-with-resource-buffer "checkers/d/src/dmd/package.d"
    (should (flycheck-same-files-p
             (flycheck-d-base-directory)
             (flycheck-test-resource-filename "checkers/d/src")))))

(ert-deftest flycheck-define-checker/d-dmd-warning-include-path ()
  :tags '(builtin-checker external-tool language-d)
  (skip-unless (flycheck-check-executable 'd-dmd))
  ;; Work around issue in D Mode, see
  ;; https://github.com/Emacs-D-Mode-Maintainers/Emacs-D-Mode/issues/23
  (with-no-warnings (require 'cl))
  (let ((flycheck-dmd-include-path '("../../lib")))
    (flycheck-test-should-syntax-check
     "checkers/d/src/dmd/warning.d" 'd-mode
     '(9 5 warning "statement is not reachable" :checker d-dmd)
     '(20 17 warning "function dmd.warning.bar is deprecated"
          :checker d-dmd))))

(ert-deftest flycheck-define-checker/d-dmd-missing-import ()
  :tags '(builtin-checker external-tool language-d)
  (skip-unless (flycheck-check-executable 'd-dmd))
  (with-no-warnings (require 'cl))
  (flycheck-test-should-syntax-check
   "checkers/d/src/dmd/warning.d" 'd-mode
   '(4 8 error "module external_library is in file 'external_library.d' which cannot be read"
       :checker d-dmd)))

(ert-deftest flycheck-define-checker/elixir-error ()
  :tags '(builtin-checker external-tool language-elixir)
  (skip-unless (flycheck-check-executable 'elixir))
  (flycheck-test-should-syntax-check
   "checkers/elixir-error.ex" 'elixir-mode
   '(5 nil error "function puts/1 undefined" :checker elixir)))

(ert-deftest flycheck-define-checker/elixir-warnings ()
  :tags '(builtin-checker external-tool language-elixir)
  (skip-unless (flycheck-check-executable 'elixir))
  (flycheck-test-should-syntax-check
   "checkers/elixir-warnings.ex" 'elixir-mode
   '(7 nil warning "this clause cannot match because a previous clause at line 4 always matches"
       :checker elixir)))

(ert-deftest flycheck-define-checker/emacs-lisp ()
  :tags '(builtin-checker external-tool language-emacs-lisp)
  ;; Determine how the Emacs message for load file errors looks like: In Emacs
  ;; Snapshot, the message has three parts because the underlying file error is
  ;; contained in the message.  In stable release the file error itself is
  ;; missing and the message has only two parts.
  (let* ((parts (condition-case err
                    (require 'does-not-exist)
                  (file-error (cdr err))))
         (msg (format "Cannot open load file: %sdummy-package"
                      (if (= (length parts) 2) ""
                        "no such file or directory, "))))
    (flycheck-test-should-syntax-check
     "checkers/emacs-lisp.el" 'emacs-lisp-mode
     '(12 nil warning "First sentence should end with punctuation"
          :checker emacs-lisp-checkdoc)
     `(15 1 error ,msg :checker emacs-lisp))))

(ert-deftest flycheck-define-checker/emacs-lisp-load-path ()
  :tags '(builtin-checker external-tool language-emacs-lisp)
  (let ((flycheck-emacs-lisp-load-path (list (flycheck-test-resource-filename
                                              "dummy-elpa/dummy-package-0.1"))))
    (flycheck-test-should-syntax-check
     "checkers/emacs-lisp.el" 'emacs-lisp-mode
     '(12 nil warning "First sentence should end with punctuation"
          :checker emacs-lisp-checkdoc)
     '(18 6 warning "message called with 0 arguments, but requires 1+"
          :checker emacs-lisp)
     '(23 1 warning "the function `dummy-package-foo' might not be defined at runtime."
          :checker emacs-lisp))))

(ert-deftest flycheck-define-checker/emacs-lisp-initialize-packages ()
  :tags '(builtin-checker external-tool language-emacs-lisp)
  (let ((flycheck-emacs-lisp-initialize-packages t)
        (flycheck-emacs-lisp-package-user-dir (flycheck-test-resource-filename
                                               "dummy-elpa")))
    (flycheck-test-should-syntax-check
     "checkers/emacs-lisp.el" 'emacs-lisp-mode
     '(12 nil warning "First sentence should end with punctuation"
          :checker emacs-lisp-checkdoc)
     '(18 6 warning "message called with 0 arguments, but requires 1+"
          :checker emacs-lisp))))

(ert-deftest flycheck-define-checker/emacs-lisp-checks-compressed-file ()
  :tags '(builtin-checker external-tool language-emacs-lisp)
  (flycheck-test-should-syntax-check
   "checkers/emacs-lisp.el.gz" 'emacs-lisp-mode
   '(12 nil warning "First sentence should end with punctuation"
        :checker emacs-lisp-checkdoc)
   '(16 6 warning "message called with 0 arguments, but requires 1+"
        :checker emacs-lisp)
   '(21 1 warning "the function `dummy-package-foo' is not known to be defined."
        :checker emacs-lisp)))

(ert-deftest flycheck-define-checker/emacs-lisp-sytnax-error ()
  :tags '(builtin-checker external-tool language-emacs-lisp)
  (let ((flycheck-disabled-checkers '(emacs-lisp-checkdoc)))
    (flycheck-test-should-syntax-check
     "checkers/emacs-lisp-syntax-error.el" 'emacs-lisp-mode
     '(3 1 error "End of file during parsing" :checker emacs-lisp))))

(ert-deftest flycheck-define-checker/emacs-lisp-without-file-name ()
  "Test checkdoc checker in buffers without file names.

Regression test for https://github.com/flycheck/flycheck/issues/73 and
https://github.com/bbatsov/prelude/issues/259."
  :tags '(builtin-checker external-tool language-emacs-lisp)
  (flycheck-test-with-resource-buffer "checkers/emacs-lisp.el"
    (set-visited-file-name nil 'no-query)
    (emacs-lisp-mode)
    (should-not (buffer-file-name))
    (flycheck-test-buffer-sync)
    ;; TODO: Consider whether checkdoc is really useful in buffers without file
    ;; names…
    (flycheck-test-should-errors)))

(ert-deftest flycheck-define-checker/emacs-lisp-does-not-check-autoloads-buffers ()
  "Test that Emacs Lisp does not check autoloads buffers.

These buffers are temporary buffers generated during package
installation, which may not be byte compiled, and hence the
checker will refuse to check these.

See URL `https://github.com/flycheck/flycheck/issues/45' and URL
`https://github.com/bbatsov/prelude/issues/253'."
  :tags '(builtin-checker external-tool language-emacs-lisp)
  (flycheck-test-with-file-buffer (locate-library "dash-autoloads")
    (should-not (flycheck-may-use-checker 'emacs-lisp))
    (should-not (flycheck-may-use-checker 'emacs-lisp-checkdoc))))

(ert-deftest flycheck-define-checker/emacs-lisp-checkdoc-does-not-check-cask-files ()
  :tags '(builtin-checker external-tool language-emacs-lisp)
  (flycheck-test-with-file-buffer
      (expand-file-name "Cask" flycheck-test-source-directory)
    (should-not (flycheck-may-use-checker 'emacs-lisp-checkdoc))))

(ert-deftest flycheck-define-checker/emacs-lisp-does-not-check-with-no-byte-compile ()
  :tags '(builtin-checker external-tool language-emacs-lisp)
  ;; We need to use a hook here, because `no-byte-compile' seems to be
  ;; explicitly changed when loading Emacs Lisp files
  (let ((disable-byte-comp (lambda () (setq-local no-byte-compile t))))
    (add-hook 'emacs-lisp-mode-hook disable-byte-comp)
    (unwind-protect
        (flycheck-test-should-syntax-check
         "checkers/emacs-lisp.el" 'emacs-lisp-mode
         '(12 nil warning "First sentence should end with punctuation"
              :checker emacs-lisp-checkdoc))
      (remove-hook 'emacs-lisp-mode-hook disable-byte-comp))))

(ert-deftest flycheck-define-checker/erlang-error ()
  :tags '(builtin-checker external-tool language-erlang)
  (skip-unless (flycheck-check-executable 'erlang))
  (flycheck-test-should-syntax-check
   "checkers/erlang-error.erl" 'erlang-mode
   '(7 nil error "head mismatch" :checker erlang)))

(ert-deftest flycheck-define-checker/erlang-warning ()
  :tags '(builtin-checker external-tool language-erlang)
  (skip-unless (flycheck-check-executable 'erlang))
  (flycheck-test-should-syntax-check
   "checkers/erlang-warning.erl" 'erlang-mode
   '(6 nil warning "wrong number of arguments in format call" :checker erlang)))

(ert-deftest flycheck-define-checker/eruby-erubis ()
  :tags '(builtin-checker external-tool language-eruby)
  (skip-unless (flycheck-check-executable 'eruby-erubis))
  (flycheck-test-should-syntax-check
   "checkers/eruby-error.erb" '(html-erb-mode rhtml-mode)
   '(5 nil error "syntax error, unexpected keyword_end" :checker eruby-erubis)))

(ert-deftest flycheck-define-checker/fortran-gfortran-error ()
  :tags '(builtin-checker external-tool language-fortran)
  (skip-unless (flycheck-check-executable 'fortran-gfortran))
  (flycheck-test-should-syntax-check
   "checkers/fortran-error.f" '(fortran-mode f90-mode)
   '(1 1 error "Non-numeric character in statement label at (1)"
       :checker fortran-gfortran)
   '(1 1 error "Unclassifiable statement at (1)" :checker fortran-gfortran)
   '(2 1 error "Non-numeric character in statement label at (1)"
       :checker fortran-gfortran)
   '(2 1 error "Unclassifiable statement at (1)" :checker fortran-gfortran)
   '(3 1 error "Non-numeric character in statement label at (1)"
       :checker fortran-gfortran)
   '(3 1 error "Unclassifiable statement at (1)" :checker fortran-gfortran)))

(ert-deftest flycheck-define-checker/fortran-gfortran-free-form-error ()
  :tags '(builtin-checker external-tool language-fortran)
  (skip-unless (flycheck-check-executable 'fortran-gfortran))
  (let ((flycheck-gfortran-layout 'free))
    (flycheck-test-should-syntax-check
     "checkers/fortran-error.f" '(fortran-mode f90-mode)
     '(3 3 error "Expecting END PROGRAM statement at (1)"
         :checker fortran-gfortran))))

(ert-deftest flycheck-define-checker/fortran-gfortran-warning ()
  :tags '(builtin-checker external-tool language-fortran)
  (skip-unless (flycheck-check-executable 'fortran-gfortran))
  (flycheck-test-should-syntax-check
   "checkers/fortran-warning.f90" '(fortran-mode f90-mode)
   '(1 20 warning "Unused dummy argument 'p' at (1)" :checker fortran-gfortran)
   '(18 9 warning "Same actual argument associated with INTENT(IN) argument 'a' and INTENT(OUT) argument 'b' at (1)"
        :checker fortran-gfortran)))

(ert-deftest flycheck-define-checker/fortran-gfortran-specific-warnings ()
  :tags '(builtin-checker external-tool language-fortran)
  (skip-unless (flycheck-check-executable 'fortran-gfortran))
  (let ((flycheck-gfortran-warnings '("unused-dummy-argument")))
    (flycheck-test-should-syntax-check
     "checkers/fortran-warning.f90" '(fortran-mode f90-mode)
     '(1 20 warning "Unused dummy argument 'p' at (1)"
         :checker fortran-gfortran))))

(ert-deftest flycheck-define-checker/go-syntax-error ()
  :tags '(builtin-checker external-tool language-go)
  (skip-unless (flycheck-check-executable 'go-gofmt))
  (flycheck-test-should-syntax-check
   "checkers/go/src/syntax/syntax-error.go" 'go-mode
   '(5 9 error "expected '(', found 'IDENT' ta" :checker go-gofmt)
   '(6 1 error "expected ')', found '}'" :checker go-gofmt)))

(ert-deftest flycheck-define-checker/go ()
  :tags '(builtin-checker external-tool language-go)
  (skip-unless (-all? #'flycheck-check-executable '(go-build go-golint go-vet)))
  (skip-unless (flycheck-check-predicate 'go-vet))
  (flycheck-test-with-env
      `(("GOPATH" . ,(flycheck-test-resource-filename "checkers/go")))
    (flycheck-test-should-syntax-check
     "checkers/go/src/warnings.go" 'go-mode
     '(4 nil error "imported and not used: \"fmt\"" :checker go-build)
     '(4 2 warning "should not use dot imports" :checker go-golint)
     '(7 1 warning "exported function Warn should have comment or be unexported"
         :checker go-golint)
     '(8 nil error "undefined: fmt" :checker go-build)
     '(11 1 warning "exported function Warnf should have comment or be unexported"
          :checker go-golint)
     '(12 nil error "undefined: fmt" :checker go-build)
     '(17 nil error "undefined: fmt" :checker go-build)
     '(17 nil warning "arg 1 for printf verb %s of wrong type: untyped int"
          :checker go-vet)
     '(19 nil error "cannot use 1 (type int) as type string in argument to Warnf"
          :checker go-build)
     '(23 nil warning "unreachable code" :checker go-vet)
     '(25 9 warning "if block ends with a return statement, so drop this else and outdent its block"
          :checker go-golint))))

(ert-deftest flycheck-define-checker/go-vet-print-functions ()
  :tags '(builtin-checker external-tool language-go)
  (skip-unless (-all? #'flycheck-check-executable '(go-build go-golint go-vet)))
  (skip-unless (flycheck-check-predicate 'go-vet))
  (let ((flycheck-go-vet-print-functions '("Warn:0" "Warnf:1"))
        (flycheck-disabled-checkers '(go-golint go-build go-errcheck)))
    (flycheck-test-with-env
        `(("GOPATH" . ,(flycheck-test-resource-filename "checkers/go")))
      (flycheck-test-should-syntax-check
       "checkers/go/src/warnings.go" 'go-mode
       '(17 nil warning "arg 1 for printf verb %s of wrong type: untyped int"
            :checker go-vet)
       '(18 nil warning "possible formatting directive in Warn call"
            :checker go-vet)
       '(19 nil warning "constant 1 not a string in call to Warnf"
            :checker go-vet)
       '(23 nil warning "unreachable code" :checker go-vet)))))

(ert-deftest flycheck-define-checker/go-build-handles-packages ()
  :tags '(builtin-checker external-tool language-go)
  (skip-unless (flycheck-check-executable 'go-build))
  (flycheck-test-with-env
      `(("GOPATH" . ,(flycheck-test-resource-filename "checkers/go")))
    (flycheck-test-should-syntax-check "checkers/go/src/b1/main.go" 'go-mode)))

(ert-deftest flycheck-define-checker/go-build-missing-package ()
  :tags '(builtin-checker external-tool language-go)
  (skip-unless (flycheck-check-executable 'go-build))
  (let* ((go-root (or (getenv "GOROOT") "/usr/local/go"))
         (go-root-pkg (concat go-root "/src/pkg")))
    (flycheck-test-with-env '(("GOPATH" . nil))
      (flycheck-test-should-syntax-check
       "checkers/go/src/b1/main.go" 'go-mode
       `(4 2 error ,(format "cannot find package \"b2\" in any of:\n\t%s/b2 (from $GOROOT)\n\t($GOPATH not set)"
                            go-root-pkg)
           :checker go-build)))))

(ert-deftest flycheck-define-checker/go-test ()
  :tags '(builtin-checker external-tool language-go)
  (skip-unless (flycheck-check-executable 'go-test))
  (flycheck-test-with-env
      `(("GOPATH" . ,(flycheck-test-resource-filename "checkers/go")))
    (flycheck-test-should-syntax-check
     "checkers/go/src/test/test-error_test.go" 'go-mode
     '(8 nil error "undefined: fmt" :checker go-test))))

(ert-deftest flycheck-define-checker/go-errcheck ()
  :tags '(builtin-checker external-tool language-go)
  (skip-unless (flycheck-check-executable 'go-errcheck))
  (flycheck-test-with-env
      `(("GOPATH" . ,(flycheck-test-resource-filename "checkers/go")))
    (flycheck-test-should-syntax-check
     "checkers/go/src/errcheck/errcheck.go" 'go-mode
     '(7 9 warning "Ignored `error` returned from `f.Close()`"
         :checker go-errcheck)
     '(9 9 warning "Ignored `error` returned from `os.Stat(\"enoent\")`"
         :checker go-errcheck))))

(ert-deftest flycheck-define-checker/haml ()
  :tags '(builtin-checker external-tool language-haml)
  (skip-unless (flycheck-check-executable 'haml))
  (flycheck-test-should-syntax-check
   "checkers/haml-error.haml" 'haml-mode
   '(5 nil error "Inconsistent indentation: 3 spaces used for indentation, but the rest of the document was indented using 2 spaces."
       :checker haml :filename nil)))

(ert-deftest flycheck-define-checker/handlebars ()
  :tags '(builtin-checker external-tool language-handlebars)
  (skip-unless (flycheck-check-executable 'handlebars))
  (flycheck-test-should-syntax-check
   "checkers/handlebars-error.hbs" 'handlebars-mode
   '(2 nil error "Expecting 'ID', 'DATA', got 'INVALID'"
       :checker handlebars :filename nil)))

(ert-deftest flycheck-haskell-module-re/matches-module-name ()
  :tags '(builtin-checker language-haskell)
  (let ((s "module Foo.Bar where"))
    (should (string-match flycheck-haskell-module-re s))
    (should (string= "Foo.Bar" (match-string 1 s)))))

(ert-deftest flycheck-haskell-module-re/ignores-commented-code ()
  :tags '(builtin-checker language-haskell)
  (should-not (string-match-p flycheck-haskell-module-re
                              "-- | module Foo.Bar where")))

(ert-deftest flycheck-define-checker/haskell-ghc-syntax-error ()
  :tags '(builtin-checker external-tool language-haskell)
  (skip-unless (flycheck-check-executable 'haskell-ghc))
  (flycheck-test-should-syntax-check
   "checkers/Haskell/SyntaxError.hs" 'haskell-mode
   '(3 1 error "parse error on input ‘module’" :checker haskell-ghc)))

(ert-deftest flycheck-define-checker/haskell-ghc-no-user-package-database ()
  :expected-result :failed
  :tags '(builtin-checker language-haskell)
  (error "Not implemented!"))

(ert-deftest flycheck-define-checker/haskell-ghc-package-databases ()
  :expected-result :failed
  :tags '(builtin-checker language-haskell)
  (error "Not implemented!"))

(ert-deftest flycheck-define-checker/haskell-ghc-search-path ()
  :tags '(builtin-checker language-haskell)
  (skip-unless (flycheck-check-executable 'haskell-ghc))
  (let* ((lib-dir (flycheck-test-resource-filename "checkers/Haskell/lib"))
         (flycheck-ghc-search-path (list lib-dir)))
    (flycheck-test-should-syntax-check
     "checkers/Haskell/SearchPath.hs" 'haskell-mode
     '(5 1 warning "Top-level binding with no type signature: helloYou :: IO ()"
         :checker haskell-ghc))))

(ert-deftest flycheck-define-checker/haskell-ghc-missing-language-extension ()
  :tags '(builtin-checker language-haskell)
  (skip-unless (flycheck-check-executable 'haskell-ghc))
  (flycheck-test-should-syntax-check
   "checkers/Haskell/LanguageExtension.hs" 'haskell-mode
   '(4 18 error "Couldn't match expected type ‘BS.ByteString’
            with actual type ‘[Char]’
In the first argument of ‘BS.putStr’, namely ‘\"Hello World\"’
In the expression: BS.putStr \"Hello World\"
In an equation for ‘main’: main = BS.putStr \"Hello World\""
       :checker haskell-ghc)))

(ert-deftest flycheck-define-checker/haskell-ghc-language-extensions ()
  :tags '(builtin-checker language-haskell)
  (skip-unless (flycheck-check-executable 'haskell-ghc))
  (let ((flycheck-ghc-language-extensions '("OverloadedStrings")))
    (flycheck-test-should-syntax-check
     "checkers/Haskell/LanguageExtension.hs" 'haskell-mode)))

(ert-deftest flycheck-define-checker/haskell ()
  :tags '(builtin-checker external-tool language-haskell)
  (skip-unless (-all? #'flycheck-check-executable '(haskell-ghc haskell-hlint)))
  (flycheck-test-should-syntax-check
   "checkers/Haskell/Warnings.hs" 'haskell-mode
   '(6 1 warning "Top-level binding with no type signature: foo :: Integer"
       :checker haskell-ghc)
   '(9 1 error "Eta reduce
Found:
  spam eggs = map lines eggs
Why not:
  spam = map lines" :checker haskell-hlint)
   '(12 8 warning "Redundant bracket
Found:
  (putStrLn bar)
Why not:
  putStrLn bar" :checker haskell-hlint)))

(ert-deftest flycheck-define-checker/html-tidy ()
  :tags '(builtin-checker external-tool language-html)
  (skip-unless (flycheck-check-executable 'html-tidy))
  (flycheck-test-should-syntax-check
   "checkers/html-tidy-warning-and-error.html" '(html-mode)
   '(3 1 warning "missing <!DOCTYPE> declaration"
       :checker html-tidy :filename nil)
   '(8 5 error "<spam> is not recognized!"
       :checker html-tidy :filename nil)
   '(8 5 warning "discarding unexpected <spam>"
       :checker html-tidy :filename nil)))

(ert-deftest flycheck-define-checker/javascript-jshint-syntax-error ()
  :tags '(builtin-checker external-tool language-javascript)
  (skip-unless (flycheck-check-executable 'javascript-jshint))
  ;; Silence JS2 and JS3 parsers
  (let ((js2-mode-show-parse-errors nil)
        (js2-mode-show-strict-warnings nil)
        (js3-mode-show-parse-errors nil))
    (flycheck-test-should-syntax-check
     "checkers/javascript-syntax-error.js" '(js-mode js2-mode js3-mode)
     '(3 11 error "Unclosed string." :checker javascript-jshint)
     '(3 25 error "Unclosed string." :checker javascript-jshint)
     '(4 1 error "Unclosed string." :checker javascript-jshint)
     '(4 1 error "Missing semicolon." :checker javascript-jshint))))

(ert-deftest flycheck-define-checker/javascript-jshint-error-disabled ()
  :tags '(builtin-checker external-tool language-javascript)
  (skip-unless (flycheck-check-executable 'javascript-jshint))
  (flycheck-test-should-syntax-check
   "checkers/javascript-warnings.js" '(js-mode js2-mode js3-mode)))

(ert-deftest flycheck-define-checker/javascript-jshint ()
  :tags '(builtin-checker external-tool language-javascript)
  (skip-unless (flycheck-check-executable 'javascript-jshint))
  (let ((flycheck-jshintrc "jshintrc"))
    (flycheck-test-should-syntax-check
     "checkers/javascript-warnings.js" '(js-mode js2-mode js3-mode)
     '(4 9 error "'foo' is defined but never used."
         :checker javascript-jshint))))

(ert-deftest flycheck-define-checker/javascript-eslint-error ()
  :tags '(builtin-checker external-tool language-javascript)
  (skip-unless (flycheck-check-executable 'javascript-eslint))
  (let ((flycheck-disabled-checkers '(javascript-jshint)))
    (flycheck-test-should-syntax-check
     "checkers/javascript-syntax-error.js" '(js-mode js2-mode js3-mode)
     '(3 26 error "Unexpected token ILLEGAL" :checker javascript-eslint))))

(ert-deftest flycheck-define-checker/javascript-eslint-warning ()
  :tags '(builtin-checker external-tool language-javascript)
  (skip-unless (flycheck-check-executable 'javascript-eslint))
  (let ((flycheck-eslintrc "eslint.json")
        (flycheck-disabled-checkers '(javascript-jshint)))
    (flycheck-test-should-syntax-check
     "checkers/javascript-warnings.js" '(js-mode js2-mode js3-mode)
     '(4 8 warning "foo is defined but never used (no-unused-vars)"
         :checker javascript-eslint))))

(ert-deftest flycheck-define-checker/javascript-gjslint ()
  :tags '(builtin-checker external-tool language-javascript)
  (skip-unless (flycheck-check-executable 'javascript-gjslint))
  (let ((flycheck-disabled-checkers '(javascript-jshint javascript-eslint)))
    (flycheck-test-should-syntax-check
     "checkers/javascript-warnings.js" '(js-mode js2-mode js3-mode)
     '(4 nil error "(0131) Single-quoted string preferred over double-quoted string."
         :checker javascript-gjslint)
     '(4 nil error "(0001) Extra space before \"]\""
         :checker javascript-gjslint))))

(ert-deftest flycheck-define-checker/json-jsonlint ()
  :tags '(builtin-checker external-tool language-json)
  "Test a syntax error from multiple top-level objects."
  (skip-unless (flycheck-check-executable 'json-jsonlint))
  (flycheck-test-should-syntax-check
   "checkers/json-jsonlint-error.json" 'text-mode
   '(1 42 error "found: ',' - expected: 'EOF'." :checker json-jsonlint)))

(ert-deftest flycheck-define-checker/less-file-error ()
  :tags '(builtin-checker external-tool language-less)
  (skip-unless (flycheck-check-executable 'less))
  (flycheck-test-should-syntax-check
   "checkers/less-file-error.less" 'less-css-mode
   '(3 1 error "'no-such-file.less' wasn't found" :checker less)))

(ert-deftest flycheck-define-checker/less-syntax-error ()
  :tags '(builtin-checker external-tool language-less)
  (skip-unless (flycheck-check-executable 'less))
  (flycheck-test-should-syntax-check
   "checkers/less-syntax-error.less" 'less-css-mode
   '(1 13 error "missing closing `}`" :checker less)))

(ert-deftest flycheck-define-checker/lua ()
  :tags '(builtin-checker external-tool language-lua)
  (skip-unless (flycheck-check-executable 'lua))
  (flycheck-test-should-syntax-check
   "checkers/lua-syntax-error.lua" 'lua-mode
   '(5 nil error "unfinished string near '\"oh no'"
       :checker lua :filename nil)))

(ert-deftest flycheck-define-checker/make ()
  :tags '(builtin-checker external-tool language-make)
  (skip-unless (flycheck-check-executable 'make))
  (flycheck-test-should-syntax-check
   "checkers/make.mk" '(makefile-mode makefile-gmake-mode)
   '(2 nil error "*** missing separator.  Stop." :checker make)))

(ert-deftest flycheck-define-checker/make-pmake ()
  :tags '(builtin-checker external-tool language-make)
  (let ((flycheck-make-executable "pmake"))
    (skip-unless (flycheck-check-executable 'make))
    (flycheck-test-should-syntax-check
     "checkers/make.mk" 'makefile-bsdmake-mode
     '(2 nil error "Need an operator" :checker make))))

(ert-deftest flycheck-define-checker/perl ()
  :tags '(builtin-checker external-tool language-perl)
  (skip-unless (-all? #'flycheck-check-executable '(perl perl-perlcritic)))
  (flycheck-test-should-syntax-check
   "checkers/perl.pl" '(perl-mode cperl-mode)
   '(6 nil error "Global symbol \"$x\" requires explicit package name"
       :checker perl)
   '(6 nil error "BEGIN not safe after errors--compilation aborted"
       :checker perl)
   '(6 6 error "Glob written as <...> (See page 167 of PBP)"
       :checker perl-perlcritic)))

(ert-deftest flycheck-define-checker/perl-perlcritic-verbosity-5 ()
  :tags '(builtin-checker external-tool language-perl)
  (skip-unless (-all? #'flycheck-check-executable '(perl perl-perlcritic)))
  (let ((flycheck-perlcritic-verbosity 1))
    (flycheck-test-should-syntax-check
     "checkers/perl.pl" '(perl-mode cperl-mode)
     '(1 1 warning "No package-scoped \"$VERSION\" variable found (See page 404 of PBP)"
         :checker perl-perlcritic)
     '(1 1 info "Package \"perl\" does not start with a upper case letter (See pages 45,46 of PBP)"
         :checker perl-perlcritic)
     '(6 nil error "Global symbol \"$x\" requires explicit package name"
         :checker perl)
     '(6 nil error "BEGIN not safe after errors--compilation aborted"
         :checker perl)
     '(6 6 error "Glob written as <...> (See page 167 of PBP)"
         :checker perl-perlcritic)
     '(8 1 info "Builtin function called with parentheses (See page 13 of PBP)"
         :checker perl-perlcritic)
     '(10 1 warning "\"die\" used instead of \"croak\" (See page 283 of PBP)"
          :checker perl-perlcritic))))

(ert-deftest flycheck-define-checker/php-syntax-error ()
  :tags '(builtin-checker external-tool language-php)
  (skip-unless (flycheck-check-executable 'php))
  (flycheck-test-should-syntax-check
   "checkers/php-syntax-error.php" 'php-mode
   '(8 nil error "syntax error, unexpected ')', expecting '('" :checker php)))

(ert-deftest flycheck-define-checker/php ()
  :tags '(builtin-checker external-tool language-php)
  (skip-unless (-all? #'flycheck-check-executable '(php-phpcs php-phpmd)))
  (flycheck-test-should-syntax-check
   "checkers/php.php" 'php-mode
   '(19 6 error "Missing class doc comment" :checker php-phpcs)
   '(21 nil warning "Avoid unused private fields such as '$FOO'."
        :checker php-phpmd)
   '(21 20 error "Private member variable \"FOO\" must be prefixed with an underscore"
        :checker php-phpcs)
   '(23 5 error "Doc comment for \"$baz\" missing" :checker php-phpcs)
   '(23 5 error "Missing @return tag in function comment" :checker php-phpcs)
   '(24 nil warning "Avoid unused private methods such as 'bar'."
        :checker php-phpmd)
   '(24 nil warning "Avoid unused parameters such as '$baz'."
        :checker php-phpmd)
   '(24 13 error "Private method name \"A::bar\" must be prefixed with an underscore"
        :checker php-phpcs)
   '(26 nil warning "Avoid variables with short names like $i. Configured minimum length is 3."
        :checker php-phpmd)
   '(26 nil warning "Avoid unused local variables such as '$i'."
        :checker php-phpmd)
   '(26 12 error "TRUE, FALSE and NULL must be lowercase; expected \"false\" but found \"FALSE\""
        :checker php-phpcs)))

(ert-deftest flycheck-define-checker/php-phpmd-rulesets ()
  :tags '(builtin-checker external-tool language-php)
  (skip-unless (-all? #'flycheck-check-executable '(php-phpcs php-phpmd)))
  (let ((flycheck-phpmd-rulesets (remove "unusedcode" flycheck-phpmd-rulesets)))
    (flycheck-test-should-syntax-check
     "checkers/php.php" 'php-mode
     '(19 6 error "Missing class doc comment" :checker php-phpcs)
     '(21 20 error "Private member variable \"FOO\" must be prefixed with an underscore"
          :checker php-phpcs)
     '(23 5 error "Doc comment for \"$baz\" missing" :checker php-phpcs)
     '(23 5 error "Missing @return tag in function comment" :checker php-phpcs)
     '(24 13 error "Private method name \"A::bar\" must be prefixed with an underscore"
          :checker php-phpcs)
     '(26 nil warning "Avoid variables with short names like $i. Configured minimum length is 3."
          :checker php-phpmd)
     '(26 12 error "TRUE, FALSE and NULL must be lowercase; expected \"false\" but found \"FALSE\""
          :checker php-phpcs))))

(ert-deftest flycheck-define-checker/php-phpcs-standard ()
  :tags '(builtin-checker external-tool language-php)
  (skip-unless (-all? #'flycheck-check-executable '(php-phpcs php-phpmd)))
  (let ((flycheck-phpcs-standard "Zend"))
    (flycheck-test-should-syntax-check
     "checkers/php.php" 'php-mode
     '(21 nil warning "Avoid unused private fields such as '$FOO'."
          :checker php-phpmd)
     '(21 20 error "Private member variable \"FOO\" must contain a leading underscore"
          :checker php-phpcs)
     '(24 nil warning "Avoid unused private methods such as 'bar'."
          :checker php-phpmd)
     '(24 nil warning "Avoid unused parameters such as '$baz'."
          :checker php-phpmd)
     '(26 nil warning "Avoid variables with short names like $i. Configured minimum length is 3."
          :checker php-phpmd)
     '(26 nil warning "Avoid unused local variables such as '$i'."
          :checker php-phpmd)
     '(30 1 error "A closing tag is not permitted at the end of a PHP file"
          :checker php-phpcs))))

(ert-deftest flycheck-define-checker/puppet-parser-singleline-syntax-error ()
  :tags '(builtin-checker external-tool language-puppet)
  (skip-unless (flycheck-check-executable 'puppet-parser))
  (flycheck-test-should-syntax-check
   "checkers/puppet-parser-singleline.pp" 'puppet-mode
   '(3 nil error "Syntax error at ','; expected '}'" :checker puppet-parser)))

(ert-deftest flycheck-define-checker/puppet-parser-multiline-syntax-error ()
  :tags '(builtin-checker external-tool language-puppet)
  (skip-unless (flycheck-check-executable 'puppet-parser))
  (flycheck-test-should-syntax-check
   "checkers/puppet-parser-multiline.pp" 'puppet-mode
   '(8 nil error "Unclosed quote after '' in 'something
}
'" :checker puppet-parser)))

(ert-deftest flycheck-define-checker/puppet-lint ()
  :tags '(builtin-checker external-tool language-puppet)
  (skip-unless (flycheck-check-executable 'puppet-lint))
  (flycheck-test-should-syntax-check
   "checkers/puppet-lint.pp" 'puppet-mode
   '(2 nil error "foo::bar not in autoload module layout (autoloader_layout)"
       :checker puppet-lint)
   '(3 nil warning "case statement without a default case (case_without_default)"
       :checker puppet-lint)))

(ert-deftest flycheck-define-checker/python-flake8-syntax-error ()
  :tags '(builtin-checker external-tool language-python)
  (skip-unless (flycheck-check-executable 'python-flake8))
  (let ((python-indent-guess-indent-offset nil))       ; Silence Python Mode!
    (flycheck-test-should-syntax-check
     "checkers/python-syntax-error.py" 'python-mode
     '(3 13 error "E901 SyntaxError: invalid syntax" :checker python-flake8))))

(ert-deftest flycheck-define-checker/python-flake8-warning-ignored ()
  :tags '(builtin-checker external-tool language-python)
  (skip-unless (flycheck-check-executable 'python-flake8))
  (let ((flycheck-flake8rc "flake8rc"))
    (flycheck-test-should-syntax-check
     "checkers/python/test.py" 'python-mode
     '(7 1 error "E302 expected 2 blank lines, found 1" :checker python-flake8)
     '(9 9 info "N802 function name should be lowercase"
         :checker python-flake8)
     '(22 1 warning "F821 undefined name 'antigravity'"
          :checker python-flake8))))

(ert-deftest flycheck-define-checker/python-flake8-maximum-complexity ()
  :tags '(builtin-checker external-tool language-python)
  (skip-unless (flycheck-check-executable 'python-flake8))
  (let ((flycheck-flake8-maximum-complexity 4))
    (flycheck-test-should-syntax-check
     "checkers/python/test.py" 'python-mode
     '(5 1 warning "F401 'antigravit' imported but unused"
         :checker python-flake8)
     '(7 1 error "E302 expected 2 blank lines, found 1" :checker python-flake8)
     '(9 9 info "N802 function name should be lowercase" :checker python-flake8)
     '(12 1 warning "C901 'Spam.with_ham' is too complex (4)"
          :checker python-flake8)
     '(12 29 error "E251 unexpected spaces around keyword / parameter equals"
          :checker python-flake8)
     '(12 31 error "E251 unexpected spaces around keyword / parameter equals"
          :checker python-flake8)
     '(22 1 warning "F821 undefined name 'antigravity'"
          :checker python-flake8))))

(ert-deftest flycheck-define-checker/python-flake8-error-maximum-line-length ()
  :tags '(builtin-checker external-tool language-python)
  (skip-unless (flycheck-check-executable 'python-flake8))
  (let ((flycheck-flake8-maximum-line-length 45))
    (flycheck-test-should-syntax-check
     "checkers/python/test.py" 'python-mode
     '(5 1 warning "F401 'antigravit' imported but unused"
         :checker python-flake8)
     '(7 1 error "E302 expected 2 blank lines, found 1" :checker python-flake8)
     '(9 9 info "N802 function name should be lowercase" :checker python-flake8)
     '(10 46 error "E501 line too long (46 > 45 characters)"
          :checker python-flake8)
     '(12 29 error "E251 unexpected spaces around keyword / parameter equals"
          :checker python-flake8)
     '(12 31 error "E251 unexpected spaces around keyword / parameter equals"
          :checker python-flake8)
     '(22 1 warning "F821 undefined name 'antigravity'"
          :checker python-flake8))))

(ert-deftest flycheck-define-checker/python-flake8 ()
  :tags '(builtin-checker external-tool language-python)
  (skip-unless (flycheck-check-executable 'python-flake8))
  (flycheck-test-should-syntax-check
   "checkers/python/test.py" 'python-mode
   '(5 1 warning "F401 'antigravit' imported but unused" :checker python-flake8)
   '(7 1 error "E302 expected 2 blank lines, found 1" :checker python-flake8)
   '(9 9 info "N802 function name should be lowercase" :checker python-flake8)
   '(12 29 error "E251 unexpected spaces around keyword / parameter equals"
        :checker python-flake8)
   '(12 31 error "E251 unexpected spaces around keyword / parameter equals"
        :checker python-flake8)
   '(22 1 warning "F821 undefined name 'antigravity'"
        :checker python-flake8)))

(ert-deftest flycheck-define-checker/python-pylint-syntax-error ()
  :tags '(builtin-checker external-tool language-python)
  (skip-unless (flycheck-check-executable 'python-pylint))
  (let ((flycheck-disabled-checkers '(python-flake8))
        (python-indent-guess-indent-offset nil))       ; Silence Python Mode
    (flycheck-test-should-syntax-check
     "checkers/python-syntax-error.py" 'python-mode
     '(3 nil error "invalid syntax (E0001)" :checker python-pylint))))

(ert-deftest flycheck-define-checker/python-pylint ()
  :tags '(builtin-checker external-tool language-python)
  (skip-unless (flycheck-check-executable 'python-pylint))
  (let ((flycheck-disabled-checkers '(python-flake8)))
    (flycheck-test-should-syntax-check
     "checkers/python/test.py" 'python-mode
     '(1 nil info "Missing module docstring (C0111)" :checker python-pylint)
     '(4 nil error "Unable to import 'spam' (F0401)" :checker python-pylint)
     '(5 nil error "No name 'antigravit' in module 'python' (E0611)"
         :checker python-pylint)
     '(5 nil warning "Unused import antigravit (W0611)" :checker python-pylint)
     '(7 nil info "Missing class docstring (C0111)" :checker python-pylint)
     '(9 4 info "Invalid method name \"withEggs\" (C0103)"
         :checker python-pylint)
     '(9 4 info "Missing method docstring (C0111)" :checker python-pylint)
     '(9 4 warning "Method could be a function (R0201)" :checker python-pylint)
     '(10 15 warning "Used builtin function 'map' (W0141)"
          :checker python-pylint)
     '(12 nil info "No space allowed around keyword argument assignment"
          :checker python-pylint)
     '(12 4 info "Missing method docstring (C0111)" :checker python-pylint)
     '(12 4 warning "Method could be a function (R0201)" :checker python-pylint)
     '(14 15 error "Module 'sys' has no 'python_version' member (E1101)"
          :checker python-pylint)
     '(15 nil info "Unnecessary parens after u'print' keyword (C0325)"
          :checker python-pylint)
     '(17 nil info "Unnecessary parens after u'print' keyword (C0325)"
          :checker python-pylint)
     '(22 nil error "Undefined variable 'antigravity' (E0602)"
          :checker python-pylint))))

(ert-deftest flycheck-define-checker/python-pylint-disabled-warnings ()
  :tags '(builtin-checker external-tool language-python)
  (skip-unless (flycheck-check-executable 'python-pylint))
  (let ((flycheck-pylintrc "pylintrc")
        (flycheck-disabled-checkers '(python-flake8)))
    (flycheck-test-should-syntax-check
     "checkers/python/test.py" 'python-mode
     '(4 nil error "Unable to import 'spam' (F0401)" :checker python-pylint)
     '(5 nil error "No name 'antigravit' in module 'python' (E0611)"
         :checker python-pylint)
     '(5 nil warning "Unused import antigravit (W0611)" :checker python-pylint)
     '(10 15 warning "Used builtin function 'map' (W0141)"
          :checker python-pylint)
     '(14 15 error "Module 'sys' has no 'python_version' member (E1101)"
          :checker python-pylint)
     '(22 nil error "Undefined variable 'antigravity' (E0602)"
          :checker python-pylint))))

(ert-deftest flycheck-define-checker/racket ()
  :tags '(builtin-checker external-tool language-racket)
  (skip-unless (flycheck-check-executable 'racket))
  (flycheck-test-should-syntax-check
   "checkers/racket-syntax-error.rkt" 'racket-mode
   '(4 2 error "read: expected a `)' to close `('" :checker racket)))

(ert-deftest flycheck-locate-sphinx-source-directory/not-in-a-sphinx-project ()
  :tags '(builtin-checker language-rst)
  (flycheck-test-with-resource-buffer "checkers/rst.rst"
    (should-not (flycheck-locate-sphinx-source-directory))))

(ert-deftest flycheck-locate-sphinx-source-directory/in-a-sphinx-project ()
  :tags '(builtin-checker language-rst)
  (flycheck-test-with-resource-buffer "checkers/rst-sphinx/index.rst"
    (should (string= (flycheck-locate-sphinx-source-directory)
                     (flycheck-test-resource-filename "checkers/rst-sphinx/")))))

(ert-deftest flycheck-define-checker/rst ()
  :tags '(builtin-checker external-tool language-rst)
  (skip-unless (flycheck-check-executable 'rst))
  (flycheck-test-should-syntax-check
   "checkers/rst.rst" 'rst-mode
   '(8 nil warning "Title underline too short." :checker rst)
   '(14 nil error "Unexpected section title." :checker rst)
   '(16 nil error "Unknown target name: \"restructuredtext\"." :checker rst)
   '(19 nil warning "Title underline too short." :checker rst)
   '(21 nil error "Unknown target name: \"cool\"." :checker rst)
   '(26 nil error "Unexpected section title." :checker rst)))

(ert-deftest flycheck-define-checker/rst-not-in-a-sphinx-project ()
  :tags '(builtin-checker external-tool language-rst)
  (skip-unless (flycheck-check-executable 'rst))
  (flycheck-test-with-resource-buffer "checkers/rst-sphinx/index.rst"
    (rst-mode)
    (should-not (flycheck-may-use-checker 'rst))))

(ert-deftest flycheck-define-checker/rst-sphinx ()
  :tags '(builtin-checker external-tool language-rst)
  (skip-unless (flycheck-check-executable 'rst-sphinx))
  (flycheck-test-should-syntax-check
   "checkers/rst-sphinx/index.rst" 'rst-mode
   '(2 nil warning "Title underline too short." :checker rst-sphinx)
   '(9 nil error "Unknown target name: \"cool\"." :checker rst-sphinx)
   '(9 nil warning "envvar reference target not found: FOO"
       :checker rst-sphinx)))

(ert-deftest flycheck-define-checker/rst-sphinx-no-reference-warnings ()
  :tags '(builtin-checker external-tool language-rst)
  (skip-unless (flycheck-check-executable 'rst-sphinx))
  (let ((flycheck-sphinx-warn-on-missing-references nil))
    (flycheck-test-should-syntax-check
     "checkers/rst-sphinx/index.rst" 'rst-mode
     '(2 nil warning "Title underline too short." :checker rst-sphinx)
     '(9 nil error "Unknown target name: \"cool\"." :checker rst-sphinx))))

(ert-deftest flycheck-define-checker/rst-sphinx-not-outside-of-a-sphinx-project ()
  :tags '(builtin-checker external-tool language-rst)
  (skip-unless (flycheck-check-executable 'rst-sphinx))
  (flycheck-test-with-resource-buffer "checkers/rst.rst"
    (rst-mode)
    (should-not (flycheck-may-use-checker 'rst-sphinx))))

(ert-deftest flycheck-define-checker/ruby-rubocop-syntax-error ()
  :tags '(builtin-checker external-tool language-ruby)
  (skip-unless (flycheck-check-executable 'ruby-rubocop))
  (flycheck-test-should-syntax-check
   "checkers/ruby-syntax-error.rb" 'ruby-mode
   '(5 7 error "unexpected token tCONSTANT" :checker ruby-rubocop)
   '(5 24 error "unterminated string meets end of file" :checker ruby-rubocop)))

(ert-deftest flycheck-define-checker/ruby-rubylint-syntax-error ()
  :tags '(builtin-checker external-tool language-ruby)
  (skip-unless (flycheck-check-executable 'ruby-rubylint))
  (let ((flycheck-disabled-checkers '(ruby-rubocop)))
    (flycheck-test-should-syntax-check
     "checkers/ruby-syntax-error.rb" 'ruby-mode
     '(5 7 error "unexpected token tCONSTANT" :checker ruby-rubylint))))

(ert-deftest flycheck-define-checker/ruby-syntax-error ()
  :tags '(builtin-checker external-tool language-ruby)
  (skip-unless (flycheck-check-executable 'ruby))
  (let ((flycheck-disabled-checkers '(ruby-rubocop ruby-rubylint)))
    (flycheck-test-should-syntax-check
     "checkers/ruby-syntax-error.rb" 'ruby-mode
     '(5 nil error "syntax error, unexpected tCONSTANT, expecting $end"
         :checker ruby))))

(ert-deftest flycheck-define-checker/ruby-jruby-syntax-error ()
  :expected-result '(or (satisfies flycheck-test-failed-on-travis-ci-p)
                        :passed)
  :tags '(builtin-checker external-tool language-ruby)
  (skip-unless (flycheck-check-executable 'ruby-jruby))
  (let ((flycheck-disabled-checkers '(ruby-rubocop ruby-rubylint ruby)))
    (flycheck-test-should-syntax-check
     "checkers/ruby-syntax-error.rb" 'ruby-mode
     '(5 nil error "syntax error, unexpected tCONSTANT" :checker ruby-jruby))))

(ert-deftest flycheck-define-checker/ruby-rubocop-and-rubylint ()
  :tags '(builtin-checker external-tool language-ruby)
  (skip-unless (-all? #'flycheck-check-executable '(ruby-rubocop
                                                    ruby-rubylint)))
  (flycheck-test-should-syntax-check
   "checkers/ruby-warnings.rb" 'ruby-mode
   '(1 1 info "Missing utf-8 encoding comment." :checker ruby-rubocop)
   '(1 1 info "Use snake_case for source file names." :checker ruby-rubocop)
   '(3 1 info "Missing top-level class documentation comment."
       :checker ruby-rubocop)
   '(5 5 warning "unused local variable arr" :checker ruby-rubylint)
   '(5 5 warning "Useless assignment to variable - `arr`."
       :checker ruby-rubocop)
   '(6 10 info "Prefer single-quoted strings when you don't need string interpolation or special symbols."
       :checker ruby-rubocop)
   '(10 5 info "the use of then/do is not needed here" :checker ruby-rubylint)
   '(10 5 info "Use a guard clause instead of wrapping the code inside a conditional expression."
        :checker ruby-rubocop)
   '(10 5 info "Favor modifier `if` usage when having a single-line body. Another good alternative is the usage of control flow `&&`/`||`."
        :checker ruby-rubocop)
   '(10 5 info "Never use `then` for multi-line `if`."
        :checker ruby-rubocop)
   '(10 8 warning "Literal `true` appeared in a condition."
        :checker ruby-rubocop)
   '(11 24 error "undefined instance variable @name" :checker ruby-rubylint)
   '(16 1 error "wrong number of arguments (expected 2..3 but got 0)"
        :checker ruby-rubylint)))

(ert-deftest flycheck-define-checker/ruby-rubocop-disabled-warning ()
  :tags '(builtin-checker external-tool language-ruby)
  (skip-unless (flycheck-check-executable 'ruby-rubocop))
  (let ((flycheck-rubocoprc "rubocop.yml")
        (flycheck-disabled-checkers '(ruby-rubylint)))
    (flycheck-test-should-syntax-check
     "checkers/ruby-warnings.rb" 'ruby-mode
     '(1 1 info "Missing utf-8 encoding comment." :checker ruby-rubocop)
     '(1 1 info "Use snake_case for source file names." :checker ruby-rubocop)
     '(3 1 info "Missing top-level class documentation comment."
         :checker ruby-rubocop)
     '(5 5 warning "Useless assignment to variable - `arr`."
         :checker ruby-rubocop)
     '(6 10 info "Prefer single-quoted strings when you don't need string interpolation or special symbols."
         :checker ruby-rubocop)
     '(10 5 info "Use a guard clause instead of wrapping the code inside a conditional expression."
          :checker ruby-rubocop)
     '(10 5 info "Never use `then` for multi-line `if`."
          :checker ruby-rubocop)
     '(10 8 warning "Literal `true` appeared in a condition."
          :checker ruby-rubocop))))

(ert-deftest flycheck-define-checker/ruby-rubocop-lint-only ()
  :tags '(builtin-checker external-tool language-ruby)
  (skip-unless (flycheck-check-executable 'ruby-rubocop))
  (let ((flycheck-rubocop-lint-only t)
        (flycheck-disabled-checkers '(ruby-rubylint)))
    (flycheck-test-should-syntax-check
     "checkers/ruby-warnings.rb" 'ruby-mode
     '(5 5 warning "Useless assignment to variable - `arr`."
         :checker ruby-rubocop)
     '(10 8 warning "Literal `true` appeared in a condition."
          :checker ruby-rubocop))))

(ert-deftest flycheck-define-checker/ruby-rubylint-errors-only ()
  :tags '(builtin-checker external-tool language-ruby)
  (skip-unless (flycheck-check-executable 'ruby-rubylint))
  (skip-unless (version<= "2.0.2" (flycheck-test-rubylint-version)))
  (let ((flycheck-disabled-checkers '(ruby-rubocop))
        (flycheck-rubylintrc "rubylint.yml"))
    (flycheck-test-should-syntax-check
     "checkers/ruby-warnings.rb" 'ruby-mode
     '(11 24 error "undefined instance variable @name" :checker ruby-rubylint)
     '(16 1 error "wrong number of arguments (expected 2..3 but got 0)"
          :checker ruby-rubylint))))

(ert-deftest flycheck-define-checker/ruby-warnings ()
  :tags '(builtin-checker external-tool language-ruby)
  (skip-unless (flycheck-check-executable 'ruby))
  (let ((flycheck-disabled-checkers '(ruby-rubocop ruby-rubylint)))
    (flycheck-test-should-syntax-check
     "checkers/ruby-warnings.rb" 'ruby-mode
     '(5 nil warning "assigned but unused variable - arr" :checker ruby)
     '(16 nil warning "possibly useless use of == in void context"
          :checker ruby))))

(ert-deftest flycheck-define-checker/ruby-jruby-warnings ()
  :expected-result '(or (satisfies flycheck-test-failed-on-travis-ci-p)
                        :passed)
  :tags '(builtin-checker external-tool language-ruby)
  (skip-unless (flycheck-check-executable 'ruby-jruby))
  (let ((flycheck-disabled-checkers '(ruby-rubocop ruby-rubylint ruby)))
    (flycheck-test-should-syntax-check
     "checkers/ruby-warnings.rb" 'ruby-mode
     '(16 nil warning "Useless use of == in void context."
          :checker ruby-jruby))))

(ert-deftest flycheck-define-checker/rust-syntax-error ()
  :tags '(builtin-checker external-tool language-rust)
  (skip-unless (flycheck-check-executable 'rust))
  (flycheck-test-should-syntax-check
   "checkers/rust-syntax-error.rs" 'rust-mode
   '(4 5 error "unresolved name `bla`." :checker rust)))

(ert-deftest flycheck-define-checker/rust-test-syntax-error ()
  :tags '(builtin-checker external-tool language-rust)
  (skip-unless (flycheck-check-executable 'rust))
  (flycheck-test-should-syntax-check
   "checkers/rust-test-syntax-error.rs" 'rust-mode
   '(5 5 error "unresolved name `bla`." :checker rust)))

(ert-deftest flycheck-define-checker/rust-test-check-tests-disabled ()
  :tags '(builtin-checker external-tool language-rust)
  (skip-unless (flycheck-check-executable 'rust))
  (let ((flycheck-rust-check-tests nil))
    (flycheck-test-should-syntax-check
     "checkers/rust-test-syntax-error.rs" 'rust-mode)))

(ert-deftest flycheck-define-checker/rust-warning ()
  :tags '(builtin-checker external-tool language-rust)
  (skip-unless (flycheck-check-executable 'rust))
  (flycheck-test-should-syntax-check
   "checkers/rust-warning.rs" 'rust-mode
   '(3 1 warning "code is never used: `main`, #[warn(dead_code)] on by default"
       :checker rust)
   '(4 9 warning "unused variable: `x`, #[warn(unused_variable)] on by default"
       :checker rust)))

(ert-deftest flycheck-define-checker/rust-test-crate-type-bin ()
  :tags '(builtin-checker external-tool language-rust)
  (skip-unless (flycheck-check-executable 'rust))
  (let ((flycheck-rust-crate-type "bin")
        (flycheck-rust-check-tests nil))
    (flycheck-test-should-syntax-check
     "checkers/rust-warning.rs" 'rust-mode
     '(4 9 warning "unused variable: `x`, #[warn(unused_variable)] on by default"
         :checker rust))))

(ert-deftest flycheck-define-checker/rust-info ()
  :tags '(builtin-checker external-tool language-rust)
  (skip-unless (flycheck-check-executable 'rust))
  (flycheck-test-should-syntax-check
   "checkers/rust-info.rs" 'rust-mode
   '(11 9 info "`x` moved here because it has type `NonPOD`, which is moved by default (use `ref` to override)"
        :checker rust)
   '(12 9 error "use of moved value: `x`"
        :checker rust)))

(ert-deftest flycheck-define-checker/rust-library-path ()
  :expected-result :failed
  :tags '(builtin-checker external-tool language-rust)
  ;; TODO: How can we test this without adding binary libraries to our repo?
  (error "Not implemented!"))

(ert-deftest flycheck-define-checker/rust-crate-root-not-set ()
  :tags '(builtin-checker external-tool language-rust)
  (skip-unless (flycheck-check-executable 'rust))
  (flycheck-test-should-syntax-check
   "checkers/rust_crate/foo.rs" 'rust-mode
   '(1 5 error "unresolved import `super::bar`" :checker rust)))

(ert-deftest flycheck-define-checker/rust-crate-root ()
  :tags '(builtin-checker external-tool language-rust)
  (skip-unless (flycheck-check-executable 'rust))
  (let ((flycheck-rust-crate-root (flycheck-test-resource-filename
                                   "checkers/rust_crate/main.rs")))
    (flycheck-test-should-syntax-check
     "checkers/rust_crate/foo.rs" 'rust-mode
     '(3 9 warning "unused variable: `x`, #[warn(unused_variable)] on by default"
         :checker rust))))

(ert-deftest flycheck-define-checker/sass ()
  :tags '(builtin-checker external-tool language-sass)
  (skip-unless (flycheck-check-executable 'sass))
  (flycheck-test-should-syntax-check
   "checkers/sass-error.sass" 'sass-mode
   '(5 nil error "Inconsistent indentation: 3 spaces were used for indentation, but the rest of the document was indented using 2 spaces."
       :checker sass)))

(ert-deftest flycheck-define-checker/sass-import-error ()
  :tags '(builtin-checker external-tool language-sass)
  (skip-unless (flycheck-check-executable 'sass))
  (flycheck-test-should-syntax-check
   "checkers/sass-compass.sass" 'sass-mode
   `(2 nil error ,(format "File to import not found or unreadable: compass/css3.
       Load path: %s" (flycheck-test-resource-filename "checkers"))
       :checker sass)))

(ert-deftest flycheck-define-checker/sass-compass ()
  :tags '(builtin-checker external-tool language-sass)
  (skip-unless (flycheck-check-executable 'sass))
  (let ((flycheck-sass-compass t))
    (flycheck-test-should-syntax-check
     "checkers/sass-compass.sass" 'sass-mode)))

(ert-deftest flycheck-define-checker/scala ()
  :expected-result '(or (satisfies flycheck-test-failed-on-travis-ci-p)
                        :passed)
  :tags '(builtin-checker external-tool language-scala)
  (skip-unless (flycheck-check-executable 'scala))
  (flycheck-test-should-syntax-check
   "checkers/scala-syntax-error.scala" 'scala-mode
   '(3 nil error "identifier expected but '{' found." :checker scala)))

(ert-deftest flycheck-define-checker/scala-scalastyle-error ()
  :tags '(builtin-checker external-tool language-scala)
  (skip-unless (flycheck-check-executable 'scala-scalastyle))
  (let ((flycheck-scalastylerc "scalastyle.xml")
        (flycheck-scalastyle-jar "/opt/scalastyle-batch_2.10-0.5.0/scalastyle-batch_2.10.jar"))
    (flycheck-test-should-syntax-check
     "checkers/scala-scalastyle-style-error.scala" 'scala-mode
     '(6 4 error "Don't use println" :checker scala-scalastyle))))

(ert-deftest flycheck-define-checker/scala-scalastyle-warning ()
  :tags '(builtin-checker external-tool language-scala)
  (skip-unless (flycheck-check-executable 'scala-scalastyle))
  (let ((flycheck-scalastylerc "scalastyle.xml")
        (flycheck-scalastyle-jar "/opt/scalastyle-batch_2.10-0.5.0/scalastyle-batch_2.10.jar"))
    (flycheck-test-should-syntax-check
     "checkers/scala-scalastyle-style-warning.scala" 'scala-mode
     '(5 8 warning "Redundant braces after class definition"
         :checker scala-scalastyle))))

(ert-deftest flycheck-define-checker/scala-scalastyle-inhibited-without-jar ()
  :tags '(builtin-checker external-tool language-scala)
  (skip-unless (flycheck-check-executable 'scala-scalastyle))
  (let ((flycheck-scalastylerc "scalastyle.xml"))
    (flycheck-test-should-syntax-check
     "checkers/scala-scalastyle-style-warning.scala" 'scala-mode)))

(ert-deftest flycheck-define-checker/scss ()
  :tags '(builtin-checker external-tool language-scss)
  (skip-unless (flycheck-check-executable 'scss))
  (flycheck-test-should-syntax-check
   "checkers/scss-error.scss" 'scss-mode
   '(3 nil error "Invalid CSS after \"...    c olor: red\": expected \"{\", was \";\""
       :checker scss)))

(ert-deftest flycheck-define-checker/scss-import-error ()
  :tags '(builtin-checker external-tool language-scss)
  (skip-unless (flycheck-check-executable 'scss))
  (flycheck-test-should-syntax-check
   "checkers/scss-compass.scss" 'scss-mode
   `(2 nil error ,(format "File to import not found or unreadable: compass/css3.
       Load path: %s" (flycheck-test-resource-filename "checkers"))
       :checker scss)))

(ert-deftest flycheck-define-checker/scss-compass ()
  :tags '(builtin-checker external-tool language-scss)
  (skip-unless (flycheck-check-executable 'scss))
  (let ((flycheck-scss-compass t))
    (flycheck-test-should-syntax-check
     "checkers/scss-compass.scss" 'scss-mode)))

(ert-deftest flycheck-define-checker/sh-bash ()
  :tags '(builtin-checker external-tool language-sh language-sh-bash)
  (skip-unless (flycheck-check-executable 'sh-bash))
  (flycheck-test-should-syntax-check
   "checkers/sh-bash-syntax-error.bash" 'sh-mode
   '(5 nil error "syntax error near unexpected token `fi'" :checker sh-bash)
   '(5 nil error "`fi'" :checker sh-bash)))

(ert-deftest flycheck-define-checker/sh-posix-dash ()
  :tags '(builtin-checker external-tool language-sh language-sh-posix)
  (skip-unless (flycheck-check-executable 'sh-posix-dash))
  (flycheck-test-should-syntax-check
   "checkers/sh-posix-syntax-error.sh" 'sh-mode
   '(3 nil error "Syntax error: \"(\" unexpected" :checker sh-posix-dash)))

(ert-deftest flycheck-define-checker/sh-posix-bash ()
  :tags '(builtin-checker external-tool language-sh language-sh-posix)
  (skip-unless (flycheck-check-executable 'sh-posix-bash))
  (let ((flycheck-disabled-checkers '(sh-posix-dash)))
    (flycheck-test-should-syntax-check
     "checkers/sh-posix-syntax-error.sh" 'sh-mode
     '(3 nil error "syntax error near unexpected token `('"
         :checker sh-posix-bash)
     '(3 nil error "`cat <(echo blah)'" :checker sh-posix-bash))))

(ert-deftest flycheck-define-checker/sh-zsh ()
  :tags '(builtin-checker external-tool language-sh language-sh-zsh)
  (skip-unless (flycheck-check-executable 'sh-zsh))
  (flycheck-test-should-syntax-check
   "checkers/sh-zsh-syntax-error.zsh" 'sh-mode
   '(5 nil error "parse error near `fi'" :checker sh-zsh)))

(ert-deftest flycheck-define-checker/sh-shellcheck ()
  :tags '(builtin-checker external-tool language-sh)
  (skip-unless (flycheck-check-executable 'sh-shellcheck))
  (flycheck-test-should-syntax-check
   "checkers/sh-shellcheck.sh" 'sh-mode
   '(2 5 warning "Note that ~ does not expand in quotes."
       :checker sh-shellcheck)
   '(3 7 error "Double quote array expansions, otherwise they're like $* and break on spaces."
       :checker sh-shellcheck)))

(ert-deftest flycheck-define-checker/slim ()
  :tags '(builtin-checker external-tool language-slim)
  (skip-unless (flycheck-check-executable 'slim))
  (let* ((slim-version (cadr (split-string (car (process-lines "slimrb" "-v")))))
         ;; Old Slim compilers do not report column information
         (column (if (version<= "1.3.1" slim-version) 1 nil)))
    (flycheck-test-should-syntax-check
     "checkers/slim-error.slim" 'slim-mode
     `(2 ,column error "Unexpected indentation" :checker slim))))

(ert-deftest flycheck-define-checker/tex-chktex ()
  :tags '(builtin-checker external-tool language-tex language-latex)
  (skip-unless (flycheck-check-executable 'tex-chktex))
  (flycheck-test-should-syntax-check
   "checkers/tex-warning.tex" 'latex-mode
   '(5 28 warning "13:Intersentence spacing (`\\@') should perhaps be used."
       :checker tex-chktex)))

(ert-deftest flycheck-define-checker/tex-lacheck ()
  :tags '(builtin-checker external-tool language-tex language-latex)
  (skip-unless (flycheck-check-executable 'tex-lacheck))
  (let ((flycheck-disabled-checkers '(tex-chktex)))
    (flycheck-test-should-syntax-check
     "checkers/tex-warning.tex" 'latex-mode
     '(5 nil warning "missing `\\@' before `.' in \"GNU.\""
         :checker tex-lacheck)
     '(7 nil warning "possible unwanted space at \"{\""
         :checker tex-lacheck))))

(ert-deftest flycheck-define-checker/texinfo-errors-only ()
  :tags '(builtin-checker external-tool language-texinfo)
  (skip-unless (flycheck-check-executable 'texinfo))
  ;; Before Texinfo 5, makeinfo only prints errors
  (skip-unless (version< (flycheck-test-texinfo-version) "5"))
  (flycheck-test-should-syntax-check
   "checkers/texinfo.texi" 'texinfo-mode
   '(7 nil error "Unknown command `bold'." :checker texinfo)
   '(7 nil error "Misplaced {." :checker texinfo)
   '(7 nil error "Misplaced }." :checker texinfo)))

(ert-deftest flycheck-define-checker/texinfo-errors-and-warnings ()
  :tags '(builtin-checker external-tool language-texinfo)
  (skip-unless (flycheck-check-executable 'texinfo))
  ;; Before Texinfo 5, makeinfo does not output any warnings
  (skip-unless (version<= "5" (flycheck-test-texinfo-version)))
  (flycheck-test-should-syntax-check
   "checkers/texinfo.texi" 'texinfo-mode
   '(   3 nil warning "@settitle missing argument" :checker texinfo)
   '(7 nil error "unknown command `bold'" :checker texinfo)
   '(7 nil error "misplaced {" :checker texinfo)
   '(7 nil error "misplaced }" :checker texinfo)
   '(9 nil warning "printindex before document beginning: @printindex cp"
       :checker texinfo)))

(ert-deftest flycheck-define-checker/verilog-verilator-error ()
  :tags '(builtin-checker external-tool language-verilog)
  (skip-unless (flycheck-check-executable 'verilog-verilator))
  (flycheck-test-should-syntax-check
   "checkers/verilog_verilator_error.v" 'verilog-mode
   '(4 nil error "syntax error, unexpected ')'"
       :checker verilog-verilator)))

(ert-deftest flycheck-define-checker/verilog-verilator-warning ()
  :tags '(builtin-checker external-tool language-verilog)
  (skip-unless (flycheck-check-executable 'verilog-verilator))
  (flycheck-test-should-syntax-check
   "checkers/verilog_verilator_warning.v" 'verilog-mode
   '(2 nil warning "Signal is not driven, nor used: val"
       :checker verilog-verilator)))

(ert-deftest flycheck-define-checker/xml-xmlstarlet ()
  :tags '(builtin-checker external-tool language-xml)
  (skip-unless (flycheck-check-executable 'xml-xmlstarlet))
  (flycheck-test-should-syntax-check
   "checkers/xml-syntax-error.xml" 'nxml-mode
   '(4 10 error "Opening and ending tag mismatch: spam line 3 and with"
       :checker xml-xmlstarlet)))

(ert-deftest flycheck-define-checker/xml-xmllint-error ()
  :tags '(builtin-checker external-tool language-xml)
  (skip-unless (flycheck-check-executable 'xml-xmllint))
  (let ((flycheck-disabled-checkers '(xml-xmlstarlet)))
    (flycheck-test-should-syntax-check
     "checkers/xml-syntax-error.xml" 'nxml-mode
     '(4 nil error "parser error : Opening and ending tag mismatch: spam line 3 and with"
         :checker xml-xmllint)
     '(5 nil error "parser error : Extra content at the end of the document"
         :checker xml-xmllint))))

(ert-deftest flycheck-define-checker/yaml-jsyaml ()
  :tags '(builtin-checker external-tool language-yaml)
  (skip-unless (flycheck-check-executable 'yaml-jsyaml))
  (flycheck-test-should-syntax-check
   "checkers/yaml-syntax-error.yaml" 'yaml-mode
   '(4 5 error "bad indentation of a mapping entry"
       :checker yaml-jsyaml :filename nil)))

(ert-deftest flycheck-define-checker/yaml-ruby ()
  :tags '(builtin-checker external-tool language-yaml)
  (skip-unless (flycheck-check-executable 'yaml-ruby))
  (let* ((ruby-version (car (process-lines "ruby" "-e" "puts RUBY_VERSION")))
         (psych-version (when (version<= "1.9.3" ruby-version)
                          (car (process-lines "ruby" "-rpsych"
                                              "-e" "puts Psych::VERSION"))))
         (expected-error
          (cond
           ;; Syck parser in Ruby 1.9.2 and lower
           ((version< ruby-version "1.9.3")
            '(3 5 error "a1: bar" :checker yaml-ruby))
           ;; Psych parser in Ruby 1.9.3 and up.  The Psych errors apparently
           ;; vary between different versions, so we have to adapt.  Ruby, you
           ;; suck.
           ((version< psych-version "1.2.2")
            '(3 4 error "couldn't parse YAML" :checker yaml-ruby))
           (:else
            '(4 5 error "mapping values are not allowed in this context"
                :checker yaml-ruby)))))
    (let ((flycheck-disabled-checkers '(yaml-jsyaml)))
      (flycheck-test-should-syntax-check
       "checkers/yaml-syntax-error.yaml" 'yaml-mode expected-error))))


;;; Test results

(defun flycheck-test-syntax-check-timed-out-p (result)
  "Whether RESULT denotes a timed-out test."
  (and (ert-test-failed-p result)
       (eq (car (ert-test-failed-condition result))
           'flycheck-test-syntax-check-timed-out)))

(dolist (test (ert-select-tests t t))
  (let* ((result (ert-test-expected-result-type test))
         (result `(or ,result
                      (satisfies flycheck-test-syntax-check-timed-out-p))))
    (unless flycheck-test-ert-can-skip
      ;; For Emacs 24.3 and below, we mark skipped tests as expected failures,
      ;; but adjusting the expected result of all test cases, because ERT does
      ;; not yet support test skipping.  Not particularly pretty, but works :)
      (setq result `(or ,result (satisfies ert-test-skipped-p))))
    (setf (ert-test-expected-result-type test) result)))

(provide 'flycheck-test)

;; Local Variables:
;; coding: utf-8
;; indent-tabs-mode: nil
;; End:

;;; flycheck-test.el ends here<|MERGE_RESOLUTION|>--- conflicted
+++ resolved
@@ -49,8 +49,6 @@
 (require 'ert)                          ; Unit test library
 (require 'shut-up)                      ; Silence Emacs and intercept `message'
 
-<<<<<<< HEAD
-=======
 ;; Make a best effort to make Coq Mode available
 (mapc (lambda (dir)
         (add-to-list 'load-path (expand-file-name "coq/" dir)))
@@ -59,10 +57,6 @@
 
 (autoload 'coq-mode "coq")
 
-;; Optional dependencies
-(require 'projectile nil 'no-error)
-
->>>>>>> cd737f48
  
 ;;; Compatibility
