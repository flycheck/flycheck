language: emacs-lisp
env:
  # Run all basic unit tests on both Emacs versions
  - TRAVIS_BUILD=unit EMACS=emacs24
  - TRAVIS_BUILD=unit EMACS=emacs-snapshot
  # Run integration tests on Emacs snapshot only.  That should be sufficient to
  # catch most bugs
  - TRAVIS_BUILD=integration EMACS=emacs-snapshot
before_install:
<<<<<<< HEAD
  # Provision the test environment
  - sudo add-apt-repository -y ppa:rquillo/ansible
  - sudo apt-get update -y -q
  - sudo apt-get install -y ansible
  # Skip Cabal and Cran packages on Travis CI, because they take too much time
  # to build
  - ansible-playbook -i playbooks/travis_inventory --tags language-texinfo --skip-tags=cabal,cran -v playbooks/site.yml
  - source /etc/profile
  - export PATH="${GOPATH}/bin:${HOME}/.local/bin:$PATH"
script:
  - make texinfo
=======
  - make -f travis.mk before_install
  - source /etc/profile
  - export PATH="${GOPATH}/bin:${HOME}/.local/bin:$PATH"
install:
  - make -f travis.mk install
script:
  - make -f travis.mk script
matrix:
  # Fast fail if any job fails.  We don't need to run all integration tests, if
  # the unit tests fail already.
  fast_finish: true
>>>>>>> 095f4486
<|MERGE_RESOLUTION|>--- conflicted
+++ resolved
@@ -7,19 +7,6 @@
   # catch most bugs
   - TRAVIS_BUILD=integration EMACS=emacs-snapshot
 before_install:
-<<<<<<< HEAD
-  # Provision the test environment
-  - sudo add-apt-repository -y ppa:rquillo/ansible
-  - sudo apt-get update -y -q
-  - sudo apt-get install -y ansible
-  # Skip Cabal and Cran packages on Travis CI, because they take too much time
-  # to build
-  - ansible-playbook -i playbooks/travis_inventory --tags language-texinfo --skip-tags=cabal,cran -v playbooks/site.yml
-  - source /etc/profile
-  - export PATH="${GOPATH}/bin:${HOME}/.local/bin:$PATH"
-script:
-  - make texinfo
-=======
   - make -f travis.mk before_install
   - source /etc/profile
   - export PATH="${GOPATH}/bin:${HOME}/.local/bin:$PATH"
@@ -30,5 +17,4 @@
 matrix:
   # Fast fail if any job fails.  We don't need to run all integration tests, if
   # the unit tests fail already.
-  fast_finish: true
->>>>>>> 095f4486
+  fast_finish: true